% !TEX program = pdflatex --shell-escape

\documentclass[11pt]{article}
\usepackage[round,sort&compress,semicolon]{natbib}
\usepackage{times}
\usepackage[T1]{fontenc}
\usepackage[utf8]{inputenc}
\usepackage[pdftex]{graphicx}
\usepackage[letterpaper, left=1.0in, right=1.0in, top=1.0in, bottom=1.0in]{geometry}
\usepackage{ragged2e}
\usepackage{url}
\usepackage{setspace}
\usepackage{lineno}
\usepackage{multirow}
\usepackage{pdflscape}
\usepackage[backref=page]{hyperref}
\usepackage{hyperref}
\usepackage{rotating}
\usepackage{booktabs}
\usepackage[hypcap, labelsep=period, labelfont=bf]{caption}
\usepackage{array}
\usepackage{color}
\usepackage{soul}
\usepackage{mathtools}
\usepackage{pdflscape}

\usepackage{amsmath}
\usepackage{amsfonts}       % blackboard math symbols
\usepackage{nicefrac}       % compact symbols for 1/2, etc.
\usepackage{microtype}      % microtypography
\usepackage{lipsum}		% Can be removed after putting your text content
\usepackage{doi}


\usepackage[usenames,dvipsnames,svgnames,table]{xcolor}
\urlstyle{same}
\setlength{\RaggedRightParindent}{\parindent}
\linenumbers
\linespread{1.15}

% restart counting in the supplement
\newcommand{\beginsupplement}{%
	\setcounter{table}{0}
	\setcounter{figure}{0}
	% \setcounter{section}{0}
	% \setcounter{subsection}{0}	
	\renewcommand{\thetable}{S\arabic{table}}%
	\renewcommand{\thefigure}{S\arabic{figure}}%
	% \renewcommand{\thesection}{S\arabic{section}}%
	% \renewcommand{\thesubsection}{S\arabic{section}.\arabic{subsection}}%          
}

%%% Add PDF metadata to help others organize their library
%%% Once the PDF is generated, you can check the metadata with
%%% $ pdfinfo template.pdf
\hypersetup{
     colorlinks   = true,
     citecolor    = Indigo,
     linkcolor    = DarkCyan,
	pdftitle = {Estimating Waiting Distances Between Genealogy Changes under a 
		Multi-Species Extension of the Sequentially Markov Coalescent},
	pdfsubject = {Evolutionary biology},
	pdfauthor = {Patrick F. ~McKenzie},
	pdfkeywords = {Recombination, Phylogeny, SMC, Gene Tree, Species Tree, Concatalescence, ARG},
}

% \renewcommand{\shorttitle}{MSC Waiting Distance Distribution}

\begin{document}

\begin{center}
	{\bf \Large
		Estimating Waiting Distances Between Genealogy Changes under a \\[0.25cm]
		Multi-Species Extension of the Sequentially Markov Coalescent
	}\\[0.5cm]

	Patrick F. McKenzie$^{1}$ and Deren A. R. Eaton$^{1, *}$\\[0.25cm]

	\emph{
	$^{1}$ Department of Ecology, Evolution, and Environmental Biology, Columbia University, New York, NY 10027\\[0.5cm]
	$^{*}$ Contact: de2356@columbia.edu\\[0.5cm]
	}
\end{center}

% keywords can be removed
Keywords: Recombination, Phylogeny, SMC, Gene Tree, Species Tree, Concatalescence, ARG

\RaggedRight

\section*{Abstract}
Genomes are composed of a mosaic of segments inherited from different ancestors, 
each separated by past recombination events. Consequently, genealogical
relationships among multiple genomes vary spatially across different genomic 
regions. Expectations for the amount of genealogical variation among unlinked 
(uncorrelated) genomic regions is well described for either a single 
population (coalescent) or multiple structured populations (multispecies coalescent).
However, the expected similarity among genealogies at linked regions of a 
genome is less well characterized. 
Recently, an analytical solution was derived for the expected 
distribution of waiting distances between changes in genealogical trees 
spatially across a genome for a single population with constant effective 
population size. Here we describe a generalization of this 
result, in terms of the expected distribution of waiting distances between 
changes in genealogical trees and topologies, for multiple structured populations
with branch-specific effective population sizes (i.e., under the multispecies 
coalescent). Our solutions establish an expectation for genetic linkage  
in multispecies datasets and provide a new likelihood framework for linking
demographic models with local ancestry inference across genomes.
% ARG inference.fitting species tree models. % to genome alignments.

\section{Introduction}

%It is well known that, because of recombination and random sorting at coalescence events, different locations in the genome might have different genealogical histories. In population genetics, the genealogical history of a set of samples at a neutrally evolving location in the genome can be modeled using the coalescent. In phylogenetics, genealogical histories are instead modeled with an extension of the coalescent known as the "multispecies coalescent." While the standard form of the coalescent assumes a single population with a constant effective population size, the multispecies coalescent incorporates species divergence time parameters to define a "species tree" topology, and each branch of the species tree has its own effective population size.

The multispecies coalescent (MSC) is an extension of the coalescent 
\citep{kingman1982coalescent}, a model that describes the distribution of genealogical 
histories among gene copies from a set of sampled individuals. Whereas the 
coalescent models a single panmictic population, the MSC includes constraints that prevent 
samples in different lineages from sharing a most recent genealogical ancestor until prior
to a population divergence event that separates them \citep{maddison1997gene,maddison2006inferring}. 
Conceptually, the MSC can be viewed as a piecewise model composed of the standard
coalescent applied to each interval of a "species tree", representing the relationships
and divergence times among isolated lineages. Genealogies are constrained to be
embedded within species trees (Fig.~\ref{fig:fig1}a), and the joint likelihood of 
MSC model parameters can be estimated from the coalescent times among a 
distribution of sampled genealogies
% I feel that 'among' is better than 'of' as it sounds to me more like it is analyzing
% groups of coalescent times, for each genealogy, rather than lumping them all together.
% 
% Analytically, the MSC can be viewed as a piecewise likelihood function composed of the 
% standard coalescent applied to each edge of a “species tree”, representing 
%a hierarchical model of 
% the relationships and divergence times among constraining lineages -- i.e., it can 
% be used to calculate the likelihood of a container tree within which a distribution of 
% genealogies must be embedded 
% Consider referencing a panel of a figure here to show genealogical embedding.
\citep{rannala2003bayes,degnan2009gene}. In both the coalescent
and MSC models, effective population size ($N_e$) is the key parameter determining 
the rate of coalescence and can vary across different lineages. 
% which can vary over time and/or among different lineages. 

 % Conceptually, the MSC can be viewed as a piecewise model ... for joint likelihood of a 
% genealogy embedded in a species tree.


\begin{figure}
	\centering
	\includegraphics[width=0.99\textwidth]{figures/Fig1-embedding-and-probs-fill.pdf}
	\caption{
<<<<<<< HEAD
		The MS-SMC' models the probability of different outcomes of recombination
=======
		The MS-SMC' models the probability of different recombination outcomes 
>>>>>>> c046285a
		given a genealogy embedded in a multispecies coalescent (MSC) model.
		% The probability of different outcomes of recombination occurring on a 
		% genealogy embedded in a species tree can be modeled using the MS-SMC'. 
		% A genealogy embedded in a species tree exhibits different probabilities
		% of outcomes of recombination, when viewed backwards in time, depending on 
		% the timing and branch on which recombination occurs.
		(a) A parameterized MSC model is composed of multiple discrete population
		intervals with associated effective population sizes ($N_e$) and divergence 
		times ($W$). Given an embedded genealogy, each interval can be further divided 
		at coalescence events (e.g., $t_9$) into a series of smaller intervals
		with constant coalescent rates. The parameters of these intervals make up a 
		genealogy embedding table (see Table 1).
		% varies with respect to
		% changing rates of coalescence, as well the number of samples present at any time.
		% such that the an 
		 % and estimating
		% the expected waiting time between coalescence events (e.g., $t_9$--$t_{10}$) 
		% requires integrating over these rates as they change through time/intervals.
		% See Table 1 for the full genealogy embedding table for this 
		% and the number of samples changes.
		% by the rate of coalescence and the number of samples present.
		% reduce the number of samples present in an interval, whereas population 
		% divergence events (e.g., $W_{AB}$) increase the number in the subsequent interval.
		(b-d) A recombination event leads to one of three possible outcomes 
		between the genealogies in two sequential intervals of a genome: 
		\emph{no-change}, \emph{tree-change}, or \emph{topology-change}. 		
		% "no-change," "tree-change," or "topology-change". 
		% Under the sequentially Markov coalescent (SMC') model a recombination 
		% event will cause one of three possible outcomes between two genealogies 
		% in sequential spatial intervals of a genome: 
		% two sequential intervals
		% can occur on any branch of a genealogy to cause one
		% of three possible outcomes: 
<<<<<<< HEAD
		The probabilities of each outcome %as calculated under the MS-SMC' 
		are shown for three branches as a function of the time ($t_r$) and branch 
		on which recombination occurs.		
		% on which recombination occurs.
		% . These probabilities are a function of the time ($t_r$) and branch 
		% on which recombination occurs.
=======
		The probabilities of each outcome as calculated under the MS-SMC' 
		are shown for three arbitrary branches. These probabilities are a function of the time ($t_r$) and branch 
		on which recombination occurs.
>>>>>>> c046285a
		% Each branch exhibits piecewise variation in these 
		% probabilities across discrete intervals. 
		% % We derive a solution for calculating these probabilities in the text. 
		% Probabilities were calculated here for three selected branches as a 
		% function of the time at which recombination occurs ($t_r$), given the 
		% MSC model in (a) with parameters from Table~S2.% applied to the MSC model in (a).
	% 	divergence times ($W$) define ancestral populations. The population 
	% structure constrains which lineages of the genealogy can coalesce. Further, each 
	% population which can have a different effective population size ($N_b$),
	% which determine rates of coalescence within that population. Viewed backwards in time, 
	% coalescent events (e.g., $t_7$) in the genealogy reduce the number of samples, whereas 
	% species tree divergence events (e.g., $W_{AB}$) increase the number of samples present. 
	% (b-d) 
	% Recombination is modeled by detaching a branch at a specific time and 
	% sampling a waiting time until it re-coalesces, leading to either no change, 
	% a tree change (edge lengths), or topology change. We arbitrarily selected edges 2, 5, and 
	% 7 to illustrate how piecewise variation in coalescent rates back in time through the 
	% species tree leads to changing probabilities of each
	% outcome (discussed in Demonstration). Note that the values in (b) and (c) must sum to 1, 
	% since one of those two events must happen, while (d) is showing the probabilities of a 
	% subset of the events in (c). See Table 1 for the full genealogy embedding table for this 
	% example.
	}
	\label{fig:fig1}
\end{figure}


Importantly, both the coalescent and MSC are models of the expected distribution of 
\emph{unlinked} (uncorrelated) genealogies.
%(non-autocorrelated) genealogies. % sampled from throughout the genome. 
By contrast, two linked genealogies that are drawn from nearby regions of a genome %the genome 
are expected to be more similar than two random draws under these models. This spatial 
autocorrelation is a consequence of shared ancestry among samples at nearby regions, 
which decays over time and distance as recombination events reduce their shared ancestry.
% This process can be approximated by randomly detaching an edge on a genealogy and sampling
% a waiting time (based on the lineage effective population size) until it reconnects
% to the genealogy at a different shared ancestor.
%  % (Fig.~\ref{fig:figS-recomb-types}). # Fig S1 shows the SMC' whereas here we are 
%  % referring simply to the coalescent-with-recomb process.
% In this way, the coalescent with recombination 
% can be viewed as a spatial process 
% where a set of samples at the present substitutes one ancestor for another on 
% either side of a recombination breakpoint \citep{wiuf_recombination_1999}. 
% ADD THIS: \url{https://www.sciencedirect.com/science/article/pii/S0040580914000033}
As a data structure, an ordered series of linked genealogies and the lengths of 
their associated intervals on a chromosome (Fig.~\ref{fig:fig2}) is represented 
by an ancestral recombination graph (ARG)
\citep{griffiths_ancestral_1996}, or similarly, a tree-sequence 
\citep{kelleher2016efficient}
(hereafter we will refer to it generically as an ARG).

% As a data structure, the spatial pattern of linked genealogies spanning
% intervals between recombination breakpoints can be represented either as an 
% ancestral recombination graph (ARG)
% \citep{griffiths_ancestral_1996} or tree-sequence \citep{kelleher2016efficient}
% (hereafter we will refer to it generically as an ARG; Fig.~\ref{fig:fig2}).

An algorithm to stochastically simulate sequences under the coalescent with 
recombination was developed early on \citep{hudson1983properties} 
% , however only with recent advances has it become 
% tractable to scale such simulations to larger, genome-wide scales 
% \citep{kelleher2016efficient}. 
% former new paragraph
% Although it is relatively simple to simulate the coalescent with recombination it has
% proven more challenging to develop an analytical solution for its expected outcome. 
%however it has proven challenging to develop analytical solutions for expected outcomes. 
%This includes 
% the a inference of 
%coalescent times on 
% as a method for stochastically generating ARGs.
% yielding 
% a distribution of linked genealogies associated with intervals
% between recombination breakpoints across a genome.
% and the
% as well as the 
% distribution of 
% brakpoints across the genome where recombination occurred.
% (i.e., "waiting distances").
 % between genealogies).
and was later extended as a spatial algorithm for stochastically generating full 
ARGs \citep{wiuf_recombination_1999}. 
This process models the difference between sequential genealogies by 
randomly detaching an edge from a genealogy and sampling
a waiting time (based on the population coalescent rate) until it reconnects
to the genealogy at a different shared ancestor.
Thus, under this spatial model, a set of samples effectively substitutes
one ancestor for another on either side of each recombination breakpoint.
% Under this spatial model, the coalescent with recombination can thus 
% be viewed as a process where a set of samples at the present substitutes one 
% ancestor for another on either side of a recombination breakpoint 
% \citep{wiuf_recombination_1999}. 
Implicit to this algorithm is the assumption that recombination 
occurs at some predictable rate (or rate map) from which the expected 
waiting distance between recombination events can be modeled as an 
exponentially distributed random variable \citep{wiuf_recombination_1999}.
% (we will refer to ARGs hereafter; Fig. S1).
% While our ability to simulate the coalescent with recombination has made substantial progress, likelihood-based inference of recombination events and coalescent times (that is, the ancestral recombination graph -- "ARG") is notoriously difficult \citep{griffiths_ancestral_1996}. 
% Unfortunately, although 
Although generating ARGs consistent with a demographic model is 
relatively simple under this process, inferring an ARG from sequence data 
-- composing a set of recombination breakpoints and local genealogy inferences -- 
remains highly challenging \citep{y_c_brandt_evaluation_2022}.
This stems in part from the great complexity of this problem 
% and the challenge of distinguishing among many equally probable 
% results given limited information between recombination events;
but also reflects limitations of our current models for 
extracting historical information from linked genome data.

% about linked genealogies.
% infinite series of genealogies can often yield similar
% likelihoods 
% inferring ARGs from sequence data remains challenging, as it is
% computationally intensive, and can be nearly infinite in 
% possibilities for large genome lengths and numbers of samples.
% This stems from the relatively small amount of information 
% This stems mostly from the 
% in part from a relative dearth of models for 
% predicting the similarity of genealogies across different 
% genomic distances.
% or expected
% patterns of genetic linkage across large genomic distances.
% modeling expectations for patterns of genetic linkage across 
% different genomic distances in ARGs remains challenging. 
% linked information in ARGs remains challenging, which in turn limits the 
% amount of information that can be extracted from sequence data for ARG inference. 
% This in turn limits the amount of information that can be extracted from
% sequence data for 
% The problem of inferring ARGs is thus
% computationally intensive, and can be nearly 
% infinite in possibilities for large 
% genome lengths and numbers of samples \citep{mcvean2005approximating}. 
% to perform poorly. 
% have difficulty distinguishing among a nearly infinite range 
% of equally probable results using the limited amount of information 
% present between recombination events. 
% Consequently,
% inferring an ARG from sequence data 
% However, inference of ARGs 
% remains highly challenging, as it 
% is computationally intensive, highly limited by 
% sequence information, and can be nearly infinite in possibilities for large 
% genome lengths and numbers of samples \citep{mcvean2005approximating}. 
% In other words, there
% are usually very few mutations to provide information about each genealogy, 
% and ...
A major advance was achieved through development of the Sequentially Markov 
Coalescent (SMC), a simpler approximation of the coalescent with recombination
that restricts the types of recombination events that can occur 
\citep{mcvean2005approximating}. Specifically,
an edge that is detached from a genealogy by recombination is allowed only to
re-coalesce with ancestral lineages that contributed genetic material to samples
in that interval (as opposed to re-coalescing with any ancestral lineage). 
% the types of coalescent events that can occur between sequential
% space of possible ARGs that 
This greatly reduces the space of possible ARGs without changing the expected
distribution of sequential genealogies, and in doing so it enables modeling
changes between sequential genealogies
as a Markov process \citep{mcvean2005approximating}. 
% This restricts the types of coalescent events that can occur between 
% sequential genealogies, in a way that enables modeling 
% changes between
% models 
% changes among sequential genealogies 
% them 
% Implicit to SMC-based methods is the expectation that recombination occurs at 
% some rate from which the waiting distance between recombination events can be modeled 
% as an exponentially distributed random variable. 
Under these assumptions a tractable likelihood framework can be developed. 
% inferring modeling
% The SMC provides a generative framework for producing a set of genealogies
% and segment lengths under a set of rules 
% The SMC (and related methods) provides a likelihood function 
% for the probability of observing a sequence of genealogies 
% pairwise coalescence times 
% and corresponding segment lengths between them on a genome, 
% given an effective population size and recombination rate. 
% 
% provides a generative framework for genealogies and segment lenghts under 
% a set of rules on which likelihood inference methods can be developed...
% 
% NEXT< start with Because, or something, not however,... 'this is how it is implemented in hmms'
% However, 
Because neither genealogies nor segment lengths can
be observed directly, most SMC-based inference methods use 
% employ 
a hidden Markov model (HMM) to treat these as hidden states 
that influence observable changes in sequence data \citep{spence_inference_2018}.
% be inferred from sequence data. 
% he segment lengths and coalescent times are unknown, most methods use hidden Markov 
% model (HMM) methods in which these are hidden states inferred from sequence 
% data. 
% Further extensions have been developed for modeling variable 
Examples of inference tools built on the SMC framework include 
PSMC \citep{li2011inference} and MSMC \citep{schiffels_inferring_2014}
which use pairwise coalescent times between sequential genealogies
to infer changes in effective population sizes through time, 
and ARGweaver \citep{rasmussen2014genome, hubisz2020inference}, 
which infers ARGs from genome alignments using an SMC-based 
conditional sampling method.
% for inferring changes in effective population sizes
% of single or multiple populations through time, respectively, 
% based on pairwise coalescent times between sequential genealogies;
% % tools for inferring changes in effective population 
% % sizes through time of single (PSMC) or multiple populations (MSMC) 
% % based on pairwise coalescent times \citep{li2011inference, schiffels_inferring_2014}, 
% % , which methods for inferring ARGs using SMC-based conditional 
% % sampling methods
% % based on SMC-like simulations
% %\citep[ARGweaver;][]{rasmussen2014genome, hubisz2020inference}.
% and ARGweaver \citep{rasmussen2014genome, hubisz2020inference}, 
% which infers ARGs from genome alignments using an SMC-based 
% conditional sampling method.

% –- using an approach similar to 
% algorithms for simulating the coalescent with recombination –- 

% However, by modeling the coalescent with recombination
% using a Markovian approximation called the Sequentially Markov Coalescent (SMC), ARG 
% inference becomes more tractable.   
% The SMC is a simplification of the space of possible ARGs -- using an approach similar 
% to the algorithms for simulating the coalescent with recombination -- that models changes
% among sequential genealogies as a Markov process \citep{mcvean2005approximating}.
% IS THIS TECHNICALLY CORRECT?
% \hl{Under the SMC, the likelihood of a sequential set of genealogies and recombination 
% breakpoints (i.e., an ARG) is computed as the product of the set of independent likelihoods
% of observing each change from one genealogy to the next, given an effective population size
% and recombination rate.}
% While explicit likelihood-based inference of ARGs is still difficult, the SMC has enabled 
% \hl{several heuristic approaches to estimating ARGs from sequence data based on inferred 
% recombination events and differences in coalescent times among linked genealogies}
% \citep{li2011inference,rasmussen2014genome,hubisz2020inference}.
% , and the similarities among sequential genealogies, to model
% changes in effective population sizes \citep{}, and to infer 
% ARGs from sequence data 
% historical inferences about changes in effective population sizes, 
% recombination rates, and selection 


% Is this paragraph important? Maybe move to discussion. Concatalescence is not super important to intro.
% Despite the many advances that have been developed for incorporating information 
% from recombination into coalescent inference, the MSC framework (and related 
% fields in phylogenetics, such as the network multispecies coalescent 
% \citep{degnan2018modeling}) continues to largely treat recombination as a source 
% of error as opposed to information.
% This stems from the widely known expectation that, in parts of parameter space, 
% concatenation of sequences from multiple distinct genealogical histories can mislead
% phylogenetic inference. If a concatenated sequence is used to infer a single tree
% representing the species relationships, it might converge on a topology that is different
% from the species tree topology \citep{degnan2006discordance,kubatko2007inconsistency}. 
% The same concatenation biases can affect the distribution of inferred gene trees at
% individual loci as well, with potential effects on species tree or network inference
% methods that take multiple gene trees as inputs -- a process termed "concatalescence"
% \citep{gatesy_concatenation_2013}. The extent to which genetic loci (e.g., exons, UCEs,
% genome windows) represent a single versus multiple genealogical histories can be 
% estimated with coalescent simulations under an MSC model with recombination 
% \citep{mckenzie2020multispecies}. However, analytical solutions have not been
% developed to describe these as distributions within a statistical phylogenetic framework. 


\begin{figure}[t]
	\centering
	%\fbox{\rule[-.5cm]{4cm}{4cm} \rule[-.5cm]{4cm}{0cm}}
	\includegraphics[width=0.99\textwidth]{figures/Fig2-ARG-recomb-types.pdf}
	\caption{
		% An ancestral recombination graph (ARG) with a demonstration of the coalescent
		% with recombination.
		% The MS-SMC' process demonstrated in an ancestral recombination graph (ARG).
		An ancestral recombination graph (ARG)
		is composed of a series of genealogies each spanning non-overlapping 
		intervals of a genome separated by recombination breakpoints. Here, 
		four recombination breakpoints separate the intervals' start and end positions 
		along a small chromosome alignment. The individual genealogies represent the history of a set of 7 samples constrained
		by a 4-tip species tree model (as in Fig.~1).
		Recombination events are indicated by vertical panels. Each shows the SMC' process by 
		which a subtree (below the red circle) is detached and then re-coalesces (red arrow)
		with one of the remaining lineages. %, according to the MS-SMC' process. 
		The former edge (blue dotted) which existed throughout the interval to the left of a 
		panel is replaced by a new edge (red) through the subsequent interval. Vertical bars 
		(white) represent barriers to coalescence between samples in different species
		tree intervals (MSC model lineages).
		% ancestor is pruned (blue dotted) 
		% and replaced by a new sampled ancestor (red).
		Four categories of recombination events are shown from left to right, representing
		different outcomes based on the lineage with which a detached subtree re-coalesces.
		% : no-change; tree-change resulting in a shortened coalescence time; 
		% tree-change resulting in a lengthened coalescence time; and tree-change 
		% resulting in a different topology. 
		% These can be further consolidated into 
		These are grouped more generally into 
		three \emph{event types}: (1) no-change, (2) tree-change, and (3) topology-change.
		Every recombination event causes either a no-change or tree-change event, whereas
		topology-change events are a subset of possible tree-change events. The expected waiting
		distance until a specific recombination event type occurs can be calculated under 
		the MS-SMC' given a starting genealogy, MSC model, and recombination rate.
	% Examples of the four different categories of outcomes from a 
	% recombination event (adapted from \citep{deng_distribution_2021}). 
	% (a) A category 1 event occurs when the dislocated lineage reattaches to the 
	% original lineage. 
	% (b) A category 2 event occurs when a dislocated lineage attaches to its 
	% sibling lineage (the lineage that it originally coalesced with), shortening 
	% both of their branch lengths and extending that of its parental lineage. 
	% (c) A category 3 event occurs when the dislocated lineage attaches to its 
	% parental lineage, lengthening the original lineage and its sibling lineage,
	% and shortening the parental lineage.
	% (d) A category 4 recombination event occurs when the dislocated lineage
	% attaches with any lineage other than itself, its sibling lineage, and its
	% parental lineage. This is the only category of recombination event that
	% changes the topology of the genealogy.
}
\label{fig:fig2}
\end{figure}


% Implicit to SMC-based methods is the expectation that recombination occurs at 
% some rate from which the waiting distance between recombination events can be modeled 
% as an exponentially distributed random variable. 
\cite{marjoram2006fast}
described an important extension to the SMC, termed the SMC', for additionally
modeling "invisible" recombination events, in which a detached lineage re-attaches
with its own ancestral lineage prior to the time of that lineage's next coalescent event. 
This leads to no change between the genealogies in two sequential genomic intervals
despite the occurrence of a recombination event between them. The inclusion of
such events has been shown to 
% , such that 
% no change between 
% neighboring genealogies, which has been shown to 
significantly improve inference methods \citep{wilton2015smc}. 
Under the SMC', a detached lineage can thus re-coalesce with an allowable 
ancestral lineage over a continuous range of time, leading to one of 
four possible categorical patterns for the relationship between two
sequential genealogies
% a change 
% relative to the previous genealogy that can be described as one of 
% \hl{four possible categorical} outcomes:
% of possible outcomes of recombination, 
(Fig.~\ref{fig:fig2}, Fig.~\ref{fig:figS-recomb-types}): 
(1) no change %between sequential genealogies;
(2) shortening of a coalescent time; (3) lengthening of a coalescent time; 
and (4) %a coalescent event that changes the topology (relationships). 
a change to the genealogical topology (relationships).
These can be grouped more generally into three types: 
"no-change" (type 1), "tree-change" (types 2-4), and "topology-change"
(type 4). Recently, \citet{deng_distribution_2021} derived a set of solutions for
the expected waiting distances to each of these three types of 
outcomes for a single population with constant effective population size.
% Although all three outcomes, and their associated waiting distances, occur 
% implicitly between sequential genealogies within data generated under the SMC', 
% there was not previously a solution for expectations between events that do 
% not occur sequentially, representing the joint probabilities of multiple events.
% This provides an important advance, for establishing a neutral expectation for 
% turnover 
% in different categorical types of genealogy changes, and for connecting these
% to coalescent model parameters, which may prove useful for future ARG inference 
% tools. 
% 
% 
This provided an important advance by establishing a neutral expectation 
not only for the distance until the next recombination event occurs, 
% 
% but more specifically, for the distance until the next tree-change or 
% topology-change event. Such events leave different detectable signatures 
% in sequence data and extend across larger spatial distances of the genome, 
% thus extending the information content that can be extracted from 
% spatial genealogical patterns.
% 
but more specifically, for the distance until different categorical types
of recombination events occur. Such events leave different detectable 
signatures in sequence data and extend across different spatial distances 
of the genome, thus extending the scale over which information from 
spatial genealogical patterns can be extracted from genomes.
% 
% This provided an important advance by establishing a neutral expectation 
% not only for the distance until the next recombination event occurs, 
% but more specifically, for the distance between different categorical types
% of recombination events that leave different detectable signatures in 
% sequence data. Because such patterns extend over greater spatial distances
% of the genome, they extend the distance over which we can make 
% statistical predictions about spatial genealogical patterns.
% 
% Because they extend over greater spatial distances, information
% from tree-change and topology-change events 
% methods based
% on the detection of
% such patterns can extend the information content of spatial genealogical data.
% until the next tree-change or 
% topology-change event. 
% % Such events leave 
% These different types of recombination events leave different
% detectable signatures in sequence data, and extend across larger 
% spatial distances of the genome, thus extending the information content
% that can be extracted from spatial genealogical patterns.
% than that to the next generic recombination event. 
% This provides an important advance by establishing a neutral expectation 
% not only for the distance until any generic recombination event occurs, 
% but more specifically, for % the different expectations for 
% % for 
% different types 
% of events that leave different detectable signatures in the genome.
% not
% only for any generic recombination events to occur, but for different types 
% of events that leave different detectable signatures in the genome.
% ,which may prove useful for the development of future SMC'-based tools.
% in genealogical topologies, and for connecting coalescent model parameters to these
% outcomes, which may prove useful for future advances in ARG inference. 

% \citep{deng_distribution_2021} recently 
% Their solution assumes a single population with constant effective population size, 
% but nevertheless ... 
% Their solutions 


% recently described a partitioning of different possible outcomes of recombination 
% events into three categories: (1) "no effect", which do not change the genealogy; 
% (2) "tree changes", which affect only coalescent times (edge lengths); and 
% (3) "topology changes", which affect the genealogical relationships.

% the expected waiting distances between
% recombination events, describing different rates for three categorical
% types of recombination events that can occur (Fig.~\ref{fig:fig2}). 
% % 
% This includes recombination events that: (1) have no affect on the 
% genealogical tree; (2) cause "tree changes" (i.e. that they 
% affect either the branch lengths or the topology of the genealogical tree, 
% as in any of categories 2, 3, and 4), and those that cause "topology changes" 
% (only category 4) (\textbf{Figure 1}).


% \citet{deng_distribution_2021} derived an approximate solution for the 
% distribution of waiting distances between sequential genealogies in an ARG. 
% This involved extending the simple expectation for the expected waiting distance
% between *any* recombination event, and partitioning the results into categories
% of different possible outcomes (Fig.~\ref{fig:fig2}). 

% , some of which result in changes to 
% the genealogy, and others of which do not. 
% This represents a major advance. Although 
% The expected waiting distance between any recombination event can be modeled as
% a simple simply described by an exponential distribution}, 
 % under the SMC’ 

% an extension of the SMC that includes "invisible" recombination
% events that result in no change between neighboring genealogical trees. 
% \hl{was known previously}, 
% \citet{deng_distribution_2021} 


Here, we extend the methods of \citet{deng_distribution_2021} to an MSC framework
to estimate the expected waiting distances between different types of 
genealogy changes under a parameterized species tree model. 
The waiting distances between recombination events that cause topology-change 
may be of greatest interest, as they leave the most detectable signatures 
in sequence data and are relevant to expected gene tree distributions that form
an important component of many MSC-based methods \citep{
degnan2006discordance, baum_concordance_2007, knowles_estimating_2011}.
% Just like for single-population models, 
% the waiting distance until a topology-change event in this framework can include multiple
% intervening recombination events of the no-change or tree-change type
The waiting distance between topology-change events may include multiple
intervening recombination events of the no-change or tree-change type
(Fig.~\ref{fig:fig2}). 
The relative occurrence of events that do not result in topology 
changes can be especially high in small sample sizes \citep{wilton2015smc}, 
which are common in MSC-type datasets in which samples are partitioned 
among species tree intervals. 
% The partitioning of 
% recombination events that of categories 1-3 occur 
% disproportionately often in small sample sizes \citep{wilton2015smc}, 
% which are especially common in MSC-type datasets since
% samples are partitioned among species tree intervals. 
Since the partitioning of 
coalescent events among species tree intervals is expected to constrain 
the types of recombination events that will be observed, the
distributions of waiting distances between different types of 
genealogy changes should be highly dependent on, and thus informative about, 
the species tree model. We refer to the general framework of embedding the 
SMC' in an MSC model as the MS-SMC'.


% The relative frequency
% of different event types is therefore expected to be contingent on parameters
% of the species tree. 

% Recombination events of type 4 are of greatest interest
% % the most inherently interesting 
% for most applications,
% % because s
% as they leave the most detectable signal in sequence data.
% % since they will produce the most obvious signal in the sequence data. 
% However, events of types 1-3 occur disproportionately often in small sample 
% sizes \citep{wilton2015smc}, which are especially common in MSC-based studies, 
% where genealogies are embedded within a species tree, such that fewer samples 
% typically represent each lineage. But the
% relative frequency of the different events is contingent upon the Ne values of the
% species tree branches and on the species divergence times. In other words, the 
% partitioning of coalescence events among lineages of the species tree topology is
% expected to constrain the types of recombination events that are more likely to be
% observed. This results in distributions of waiting distances between genealogical
% changes being highly dependent upon parameters of the species tree model. 

% With this in mind, we extend the method of \citet{deng_distribution_2021} to the MSC
% to predict the expected waiting distances between genealogy changes under a 
% parameterized species tree model. This new solution is important for establishing an 
% expectation for the neutral rate of genealogy turnover under different species tree 
% parameterizations. It may also have applications for ARG inference under complex 
% demographic models \citep[e.g.,][]{hubisz2020mapping}, potentially serving as a 
% component of a likelihood function for inferring species trees from linked 
% genealogies -- a future theoretical goal.

% MS-SMC: multispecies sequentially markovian coalescent
% SM-MSC: sequentially markovian multispecies coalescent

%Solutions exist for simulating genomes under the coalescent with recombination \citet{ipcoal, kelleher, hudson}. In particular, \emph{msprime} is a powerful and flexible tool for simulating ancestral recombination graphs for many samples under user-defined demographic scenarios. \emph{ipcoal} is an extension of msprime that accepts multispecies coalescent parameters. 

%Phylogenetic methods sampling regions throughout the genome have increasingly adopted the multispecies coalescent model to incorporate variation in regions due to incomplete lineage sorting. Applications of the multispecies coalescent in phylogenetic inference aim to avoid known bias under which, in certain circumstances, phylogenies inferred from concatenated data might converge on a tree that is not the species tree. One challenge of applying the multispecies coalescent for species tree inference is properly defining the breakpoints for loci used in the analysis. Often this is done arbitrarily: researchers ensure that loci are long enough to infer reliable gene trees, and that there are enough inferred gene trees to infer a robust species tree. However, there has been some debate in the literature over the effects of locus length on species tree inference. Specifically,  

%Another way in which the ancestral recombination graph is relevant to phylogeneticists is for local inference...

%Recently, \citet{deng_distribution_2021} provided a solution for the distribution of waiting times to genealogical changes under the SMC', a popular model for simulating ancestral recombination graphs. However, their solution is constrained to a single population of constant effective population size.

%Establishing the predicted length of different topologies along the chromosome is important for inference of local genealogies in population genetics, which can be used for inference of selection, demographic changes, and introgression. It is also important in multispecies coalescent methods in phylogenetics, which often rely on inference of gene trees.


% springer + gatesy

% inference, argweaver-D



%%%%%%%%%%%%%%%%%%%%%%%%%%%%%%%%%%%%%%%%%%%%%%%%%%%%%%%%%%%%%%%%%%%%%%%%%%%
%%%%%%%%%%%%%%%%%%%%%%%%%%%%%%%%%%%%%%%%%%%%%%%%%%%%%%%%%%%%%%%%%%%%%%%%%%%
%%%%%%%%%%%%%%%%%%%%%%%%%%%%%%%%%%%%%%%%%%%%%%%%%%%%%%%%%%%%%%%%%%%%%%%%%%%
%%%%%%%%%%%%%%%%%%%%%%%%%%%%%%%%%%%%%%%%%%%%%%%%%%%%%%%%%%%%%%%%%%%%%%%%%%%
%%%%%%%%%%%%%%%%%%%%%%%%%%%%%%%%%%%%%%%%%%%%%%%%%%%%%%%%%%%%%%%%%%%%%%%%%%%
%%%%%%%%%%%%%%%%%%%%%%%%%%%%%%%%%%%%%%%%%%%%%%%%%%%%%%%%%%%%%%%%%%%%%%%%%%%
%%%%%%%%%%%%%%%%%%%%%%%%%%%%%%%%%%%%%%%%%%%%%%%%%%%%%%%%%%%%%%%%%%%%%%%%%%%
%%%%%%%%%%%%%%%%%%%%%%%%%%%%%%%%%%%%%%%%%%%%%%%%%%%%%%%%%%%%%%%%%%%%%%%%%%%
%%%%%%%%%%%%%%%%%%%%%%%%%%%%%%%%%%%%%%%%%%%%%%%%%%%%%%%%%%%%%%%%%%%%%%%%%%%
%%%%%%%%%%%%%%%%%%%%%%%%%%%%%%%%%%%%%%%%%%%%%%%%%%%%%%%%%%%%%%%%%%%%%%%%%%%






\section{Approach}
\subsection{Comparison to Deng \emph{et al.} (2021)} %\citet{deng_distribution_2021}}

Our approach is a generalization of the \citet{deng_distribution_2021} derivation 
of waiting distances to genealogy changes for a single population of constant size. 
We modified the single-population model to (1) include barriers to coalescence imposed
by a species tree topology, and (2) integrate over changing coalescence rates along
paths through multiple species tree intervals with different effective population 
sizes. In addition, we have implemented a novel likelihood framework for inferring 
parameters of an MSC model from observed waiting distances between genealogies.
% We have intentionally reproduced our equations in a similar structure and using
% many of the same variable names as in \citet{deng_distribution_2021}.
% to highlight the changes we made to generalize their solution.


\subsection{MSC model description}
% We assume a species tree model with divergence times in units of generations and 
Given an MSC model ($\mathcal{S}$) composed of a species tree topology with divergence
times ($W$) in units of generations and constant diploid effective population 
sizes ($N_e$) assigned to each branch, an embedded genealogy ($\mathcal{G}$) for 
any number of sampled gene copies ($k$) can be generated
by randomly sampling coalescent times at which to join two samples into a 
common ancestor, starting from samples at the present in each interval.
% 
% . This is accomplished by randomly sampling coalescent times 
% at which to join two samples into a common ancestor, 
% starting from samples at the present in each interval. 
% 
% 'in each interval' is to be clear that we move piecewise through the MSC model.
% 
Following \citet{kingman1982coalescent}, the probability of a 
coalescent event one generation in the past (reducing the 
number of samples from $k$ to $k$-1) %in a single population
is given by equation 1. From this, we can model the expected 
waiting time ($\mathbb{E}[t_k]$) until the next coalescence event as an 
exponentially distributed random variable with rate parameter $\lambda_k$:

\begin{equation}
\begin{aligned}
	&\lambda_k = \mathbb{P}(\text{coal~event~} | N_e,k) = \frac{k(k-1)}{2N_e}
	\\
	&~~and:
	\\[0.15cm]
	&\mathbb{E}[t_k] = 1 / \lambda_k
	\\[0.15cm]	
\end{aligned}
\end{equation}

\noindent In a single population model
with constant $N_e$ the expected waiting time between coalescent events 
increases monotonically after each coalescent event, since the number of
% with constant $N_e$, the expected waiting time between coalescent events 
% increases monotonically after each coalescent event. This is because the number of 
remaining samples always decreases. In an MSC model, 
however, the expected waiting time between coalescence events can increase or 
decrease through time, as the transition from one population interval to another 
can be associated with a different $N_e$ value and an increase in the number 
of samples.
% to the next can be 
% associated with different N$_b$, and because the merging of samples from 
% number of samples increases
% in ancestral population intervals when descendant branch intervals are merged.

Based on this generative framework for sampling genealogies, likelihood
solutions have been developed to fit coalescent model parameters, such as 
$N_e$ in single population models \citep{kingman1982coalescent},
or multiple $N_e$ and $W$ parameters in MSC models \citep{rannala2003bayes}, 
based on inferred coalescence times. 
In the latter framework, each species tree branch interval is treated independently, 
such that the likelihood of a genealogy embedding is calculated from the joint
probability of observing each distribution of coalescent waiting times within
each species tree branch interval. A key feature of these equations is that 
when $k$ lineages are present, we can use the coalescent rate parameters 
($\lambda_k$)
% \hl{the inverse of} equation 1 as a rate parameter ($\lambda$)
to calculate the likelihood of observed waiting times between coalescent 
events ($t_k$) in each population interval from an exponential probability 
density function:
% for the expected rate
% of coalescence
% between when $k$ and $k$ - 1 lineages exist. 
%  and thus the probability of 
% when Using the expected time between coalescence
% events when $k$ lineages are present (equation 1) as a rate parameter, the 
% likelihood of an observed waiting time can be calculated from an exponential 
% probability density. 
	
\begin{equation}
	% \mathcal{P}(t_k|\lambda) = \lambda e^{-\lambda t_k} 
	f(t_k; \lambda) = \lambda e^{-\lambda t_k}
\end{equation}


% In each species tree interval this is repeated for each interval between 
% observed coalescent events.

% The probability of a particular genealogical topology among a set of coalesced
% samples in an interval. The probability a particular pair of lineages coalesce
% is 1 ( kchoose2) = (2 / (j * (j - 1))), where j=m, n, n+1. [Describe m and n as
% the start and end of intervals.]

% \begin{equation}
% 	\mathbb{P}(t_k | N_e) = 
% 		\frac{1}{2N_e} 
% 		\exp \bigg\{-\frac{k(k-1)}{4N_e} t_k \bigg\} \times 
% 		\exp \bigg\{-\frac{n(n-1)}{4N_e} (\tau - (t_m + t_{m-1} + \text{...} + t_{m+1})) \bigg\}
% \end{equation}

% Similarly, the likelihood of observing a set of coalescent
% times on a genealogy embedded in a species tree can be calculated from the
% joint probability of its observed coalescence times within each interval
% \citep{rannala2003bayes}, treating intervals independently. 
% Thus, the genealogy (G) in Figure 1 can be calculated as
% ...

% Generating unlinked genealogical trees under the MSC is straightforward: Coalescent events between samples can only happen after (moving backward in time) coalescence of the species that contain them, and the coalescent rate in each part of the tree is dependent on both the number of genealogical lineages that can coalesce in that section and on the effective population size in that section.

\subsection{MS-SMC' model description and notation}

% Under the single-population SMC' 
% considered by \citet{deng_distribution_2021}, the 
Under the SMC' model, sampling of a linked genealogy requires considering not only 
%a species tree and its parameters, 
demographic model parameters, 
as we did above, but also an existing genealogy -- it is a method 
for sampling the next genealogy conditional on the previously observed one. 
If we define the previous genealogy as $\mathcal{G}$, and the sum of its edge lengths 
as $L(\mathcal{G})$, then under the assumption of a constant recombination rate through time,
a recombination break point can be uniformly sampled from $L(\mathcal{G})$ to occur with 
equal probability anywhere on $\mathcal{G}$. 
% on any branch.
A recombination event creates a bisection on a branch, separating a subtree 
below the cut from the rest of the genealogy 
(Fig.~\ref{fig:fig2}, Fig.~\ref{fig:figS-recomb-types}).
% (Fig.~\ref{fig:fig2}). 
The subtree must then re-coalesce 
with an edge on the genealogy from which it was detached at a time
above the recombination event.
%in the to connect with one of the edges of %remaining edges on 
% the genealogy at a time above the recombination event. 
The waiting time until 
this re-coalescence event occurs is sampled stochastically with an expectation 
determined by the number of samples and the coalescent rate, 
similar to equation 1.
% the expected waiting time as until re-coalescence the 
% same as described above (equations 1 and 2).

In a single population model with constant $N_e$ the expected waiting time until 
re-coalescence increases monotonically with each coalescence event 
backwards in time, since each event decreases $k$.
% (e.g., Fig.~1B). 
Once again, the MSC model differs from this: 
coalescent events similarly decrease $k$, but the merging of 
species tree branches into ancestral intervals increases $k$, and $N_e$ 
can also vary among species tree intervals. 
Thus, the probability that a detached subtree re-coalesces to the genealogy 
can vary through time along its path of possible reconnection points through 
different species tree intervals
(Fig.~\ref{fig:fig1}b-d).
To calculate these probabilities, a species tree and genealogy can be decomposed into a 
series of relevant intervals between events that change rates of coalescence,
% , including within species tree intervals, 
which we refer to as the genealogy embedding table (Table~\ref{tab:table-1}). 
From this table it is possible to calculate the probabilities of different
recombination event type outcomes, and consequently, to model the expected 
waiting distances until specific recombination event types occur. 

% Using this information on the rate of coalescence within each genealogy
% embedding interval, it is then possible to model the probability that a
% detached lineage will re-coalesce within any specific interval. From this, 
% it is then possible to calculate probabilities of different recombination event types which 
% are a
% Our goal ... The goal of the MS... To model the probabilities of different
% genealogy change events we must model the probability that a detached lineage
% will re-coalesce with any allowed ancestral lineage while constrained by the
% MSC model. This requires integrating over the coalescence rates which can 
% vary among intervals of the species tree model.


\begin{table}[t]
\centering
\caption{
	A genealogy embedding table for the genealogy and species tree in Figure 1. 
	The probability of coalescence is constant within each discrete interval 
	and is scaled by the number of lineages ($k$), the effective population size ($n$), 
	and the interval length ($d$).
	% present ($k$) and the effective population size ($N_e$). 
	Under the MS-SMC', the probability that a detached lineage will re-coalesce
	on a specific branch of the genealogy (e.g., branch 7 from Figure~\ref{fig:fig1})
	is calculated using the piecewise constant probabilities from each 
	discrete interval spanning that branch (e.g., rows 1, 6, 7, and 8).
}
\begin{tabular}[t]{ |c|c|c|c|c|c|c|c|c| }
	\toprule
	 % & start ($t_i^l$)  & end ($t_i^u$) 
	 & start ($\sigma$)  & end ($\mu$)  & pop & $N_e$ ($n$)  & N edges ($k$) & coal  & length ($d$) & branches ($b$) \\
	\midrule
	0 & 0          & $t_7$      & A   & $N_A$     & 3 & $t_7$    & $t_7$ - 0            & 0,1,2 \\
	1 & $t_7$      & $W_{AB}$   & A   & $N_A$     & 2 & -        & $W_{AB}$ - $t_7$     & 2,7   \\	
	2 & 0          & $t_8$      & B   & $N_B$     & 2 & $t_8$    & $t_8$ - 0            & 3,4   \\ 
	3 & $t_8$      & $W_{AB}$   & B   & $N_B$     & 1 & -        & $W_{AB}$ - $t_8$     & 8     \\
	4 & 0          & $W_{ABC}$  & C   & $N_C$     & 1 & -        & $W_{ABC}$            & 5     \\
	5 & 0          & $W_{ABCD}$ & D   & $N_D$     & 1 & -        & $W_{ABCD}$           & 6     \\
	% 
	6 & $W_{AB}$   & $t_9$      & AB  & $N_{AB}$  & 3 & $t_9$    & $t_9$ - $W_{AB}$     & 2,7,8 \\
	7 & $t_9$      & $W_{ABC}$  & AB  & $N_{AB}$  & 2 & -        & $W_{ABC}$ - $t_9$    & 7,9   \\
	% 
	8 & $W_{ABC}$  & $t_{10}$   & ABC & $N_{ABC}$ & 3 & $t_{10}$ & $t_{10}$ - $W_{ABC}$ & 5,7,9  \\
	9 & $t_{10}$   & $W_{ABCD}$ & ABC & $N_{ABC}$ & 2 & -        & $W_{ABCD}$ - $t_{10}$ & 5,10 \\
	%
	10 & $W_{ABCD}$ & $t_{11}$  & ABCD & $N_{ABCD}$ & 3 & $t_{11}$ & $t_{11}$ - $W_{ABCD}$ & 5,6,10 \\
	11 & $t_{11}$  & $t_{12}$   & ABCD & $N_{ABCD}$ & 2 & $t_{12}$ & $t_{12}$ - $t_{11}$ & 10,11 \\
	12 & $t_{12}$  & -          & ABCD & $N_{ABCD}$ & 1 & -        & -                   & 12    \\	
	\bottomrule
\end{tabular}
\label{tab:table-1} 
\end{table}

Each interval of the genealogy embedding table contains a constant number
of genealogy branches ($k_i$) and a constant effective population size 
($n_i$) such that the rate of coalescence is also constant.
We define a number of additional variables related to this table. 
The length of each interval is $d_i$, and its lower and upper bounds 
are $\sigma_i$ and $\mu_i$, respectively. Similarly, the lower and upper 
bounds of a genealogy branch ($b$) are defined as $t_b^l$ and $t_b^u$, 
respectively. 
% Each interval has a constant 
% number of genealogy branches $k_i$, and effective population size $n_i$.
An indexing variable, $\mathcal{I}_b$, is defined as the
ordered set of intervals that are spanned by a specific branch
of an embedded genealogy. As an example, consider branch 7 from 
Fig.~\ref{fig:fig1}. This branch spans four intervals, 
labeled as rows 1, 6, 7, and 8 in Table~\ref{tab:table-1}, 
and so $\mathcal{I}_7$ = \{1,6,7,8\}. As we will
demonstrate below, this and related indexing variables will be
used to calculate the probabilities of re-coalescence in different
intervals, and on different branches, based on their rates of 
coalescence.
A summary of all variables in our notation is available in 
table~\ref{tab:table-notation}. 

% To better understand the relationship between the MS-SMC' and the genealogy
% embedding table, consider a specific branch ($b$) from Fig.~\ref{fig:fig1}. 
% Branch 7 on the genealogy spans four relevant intervals, 
% labeled as rows 1, 6, 7, and 8 in Table~\ref{tab:table-1}.
% This ordered set is defined as $\mathcal{I}_b$, such that, for example, 
% $\mathcal{I}_7$ = \{1,6,7,8\}. 
% Several additional indexing variables are described below;
% a summary of all variables is available in table~\ref{tab:table-notation}). 

% The coalescent rate within each interval can be calculated from its
% \hl{diploid} effective population size ($n_i$) and number of samples 
% present ($a_i$). 
% The lower and upper bounds of each interval are defined as 
% $\sigma_i$ and $\mu_i$, respectively, and its length as $d_i$. 
% Similarly, the lower and upper bounds of each branch are defined 
% as $t_b^l$ and $t_b^u$, respectively. Each interval has a constant 
% number of genealogy branches $k_i$, and effective population size $n_i$.
% This is used in the equations below as an
% index to iterate over the ordered sequence of intervals on a branch. 
% By iterating over all $i$ intervals from 0 to $\mathcal{I}_b - 1$ 
% different rates can be applied to different intervals over the length 
% of a branch.
% (this can be found by searching for the branch label in the \emph{branches} 
% column of the table). 
% We record the number 
% of intervals in which a branch is present as $\mathcal{I}_b$, such that,
% for example, $\mathcal{I}_7$=4. We use this indexing variable to iterate
% over the ordered sequence of intervals on a branch. 
% over the lengths of each interval on a branch. 
% The coalescent rate within each genealogy embedding interval of the
% table is calculated from the \hl{diploid} effective population size ($n_i$) 
% and number of samples present ($a_i$).
% to the end of the last interval $\sigma_{\mathcal{I}_{b+1}}$.
% For this branch, we are interested in defining intervals where 
% coalescent rate parameters change, 
% which involves identifying coalescent events that occur in the same species
% tree intervals as this branch, as well as events where this branch 
% transitions from one species tree interval to the next.
% To do so, we must identify times at which there are relevant coalescent events 
% between other lineages in the same population, or at which there are relevant 
% species merging events. 
% This involves examining the genealogical tree as it is 
% embedded within the species tree. With the genealogy embedding table, we can 
% In the genealogy embedding table we can then query the "branch" column to
% isolate intervals involving branch 7. This corresponds to rows 1, 6, 7, and 8, 
% such that the number of intervals on branch 7 ($\mathcal{I}_b$) is four. 
% The time of the start of each interval ($i$) is $\sigma_i$. 
% \hl{An integer index ($\mathcal{I}$) stores the number of intervals that 
% each branch occurs in, such that enumerating over the range
% of $\mathcal{I}_b$ visits each interval in order along 
% genealogy branch $b$.} 
% easily isolate the intervals specific to edge 7 by querying the "branches" 
% column of the table and extracting the rows where this column contains our 
% focal edge (for edge 7, these are rows 1, 6, 7, and 8). 
% The number of rows is equal to the 
% The number of rows 
% we extract (in this case, 4) is equal to the number of intervals in the edge 
% ($\mathcal{I}_b$). If we retain the relative order of the rows and re-index them from 
% $0$ to $\mathcal{I}_b-1$, the information in the columns (e.g. $n_i$, $a_i$) is easily
% adapted for use in the equations presented below. 
% Each branch of $\mathcal{G}$ spans one or more intervals
% from which a lower and upper (min, max) bound for that branch can also be 
% extracted ($t_b^l$ and $t_b^u$, respectively). 
% Later, we describe equations that require information about how genealogy branches are 
% related (e.g., parent-child or siblings), which can also be extracted from $\mathcal{G}$
% and represented as a table. 
% Some additional indexing variables are also described below;
% a summary of all variables is available in table~\ref{tab:table-notation}). 

% This and the genealogy embedding table include all
% relevant parameters for the equations below. 
 % \hl{(e.g., Table~S1).}
% . For example, 
% edge 2 from Fig.~\ref{fig:fig1} and Table~\ref{tab:table-1} overlaps with 
% three intervals, such that $\mathcal{I}_2$ = 3.
% \hl{From this gene tree embedding we also define 
% the set $\mathcal{I}$ that includes the indices of all intervals in the table. 
% And we define an indexing variable $I_b$ for each branch ($b$) in $\mathcal{G}$ that
% returns a vector of ordered intervals ($i \in \mathcal{I}$) that overlap with 
% a specific gene tree branch.}
% For example, edge 2 from Fig.~\ref{fig:fig1} and Table~\ref{tab:table-1} overlaps with 
% three intervals, such that $I_2$ = (0, 1, 6). 
% These variables, and the genealogy embedding table, 
% together include all relevant parameters for the derivations below. 



% To summarize, the genealogy embedding table is simply a set containing all 
% unique intervals (and their properties) over all edges in the genealogy, 
% and it maps those intervals to the genealogy edges to which they belong. 
% This allows us to easily query relevant intervals for any edge of the 
% genealogical tree. For extracting relationships among branches (e.g. parent,
% sibling, as required for the topology cahnge equations), we can reference a 
% separate table specific to the structure of the genealogical tree only (see 
% Appendix, Table 2).
% , and are also summarized in the Appendix.

%\hl{needs updates to figure out how table can align with existing variables names.
%Additional table with final info could be supplement. Includes I, sister index, parent index...}

% Unlike in the single-population SMC', the intervals in the multispecies model
% are branch-specific. For example, the breakpoint $\sigma_{D1}$ in Figure 2c  
% corresponds to the species tree coalescence of species C and species D. This 
% increases the number of lineages available for the D lineage to coalesce with 
% (from 1 -- itself -- to 2) and might also change the effective population size.
% However, this breakpoint does not appear in Figure 2d since the lineage in species
% E is not able to coalesce with lineages from species C or D until $\sigma_{E1}$,
% when E coalesces with the ancestor of C and D in the species tree.




% In the MS-SMC', we specify a model with piecewise-constant coalescence rates. 
% However, intervals under the MSC adaptation are bounded not just by coalescence
% events in the \emph{genealogy} tree (decreasing the number of available lineages for 
% coalescence), but also by relevant coalescences in the \emph{species} tree. Species 
% coalesence events increase the number of genealogical lineages available for 
% coalescence, and they also can correspond to changes in effective population 
% size (\textbf{Figure 2}). 

% Having described our model, we also adopt the following notation:

% \begin{itemize}
%   \item $\mathcal{I}_b$: index of an interval on genealogy branch $b$. A genealogy 
%   branch is split into discrete intervals corresponding to points along its length 
%   at which either the species tree interval changes, or the number of samples $k$ with
%   which it can coalesce changes.
%   \item $t^u_b$: the height, in generations, of the upper bound of genealogy branch $b$.
%   \item $t^l_b$: the height, in generations, of the lower bound of genealogy branch $b$.
%   \item $\mathcal{T}$: the genealogical tree
%   \item $\mathcal{S}$: the species tree
%   \item $\mathcal{N}$: the number of tips in the species tree
%   \item $L(\mathcal{T})$: the total genealogical tree length, in generations
%   \item All summations where the stopping value is less than the starting value are equal to zero.
% \end{itemize}

% Several values are indicated only on one branch at a time, and thus we do not include 
% an underscore to indicate which branch. These are:
% \begin{itemize}
%   \item $\sigma_i$: the length, in generations, of the lower bound of interval $i$ on branch $b$.
%   \item $n_i$: the effective population size of species tree interval index $i$.
%   \item $a_i$: the number of available lineages to coalesce with in the genealogy interval with index $i$.
%   \item $T_i$: the length, in generations, of species tree interval with index $i$.
% \end{itemize}


\subsection{Deriving probabilities of genealogy changes in the MS-SMC'}
A recombination event occurring on $\mathcal{G}$ can result 
in three types of outcomes (Fig.~\ref{fig:fig2}).
Of these, there is a zero-sum relationship between a no-change and 
tree-change event, such that one or the other must occur.
% one or the other must always occur.
% , resulting in either 
% no change to the genealogy, a change only to its branch lengths, 
% or a change to its topology. 
Therefore, as a first step towards describing probability statements 
for each of these event types, we focus first on deriving the 
probability of a no-change event 
(also termed a tree-unchanged event; Fig.~\ref{fig:fig3}a), 
which is the simplest outcome. Then, from the law of total probability, 
we also have a result for the probability of recombination resulting in 
a tree-change event. 
% From this, we can then calculate the probability of a tree-change
% by the law of total probability. 
% Therefore, our first step in deriving probability statements for
% Our first step in deriving probability statements for
% these different outcomes is to calculate the probability of a no-change event. 
Finally, to calculate the probability of a topology-change event, 
we first derive a statement for the probability of a topology-unchanged event
(Fig.~\ref{fig:fig3}d), which is the union of a no-change event and
a subset of tree-change events,
where the detached lineage is restricted according to which ancestral lineages 
it can re-coalesce with. 
Full detailed derivations of all solutions below are available in the 
Appendix of the Supplementary Materials.
% we calculate the probability of topology-change as a subset of
% the probability of a tree-change, in which we restrict which branches the
% detached lineage can re-coalesce with.
% events. 
% probabilities 
% of events that 
% fall into the other categories.
% In category 1, there is no change to the genealogy. In categories 2 and 3 only
% a the branch lengths of the genealogical tree change while the topology remains
% the same. In category 4, the topology of the resulting tree is different from the 
% original tree. For simplicity, we will refer to changes that affect only branch
% lengths (categories 2-3) as those that change \emph{the tree}, and category 4 as 
% those that change \emph{the topology}.
% Our first steps are to calculate the probability of a recombination event in
% category 1, where the new genealogical tree is identical to the previous tree. The 
% law of total probability then allows us to use the inverse probability to calculate
% a waiting distance to a change that falls into any of categories 2, 3, or 4. 


\subsubsection{Probability of a no-change event}
% \subsubsection{Probability that a recombination event at time $t$ on branch $b$ will not change the tree:}
% \hl{these sections needs waay more description. What does this all mean? The text here
% was only restating the section title. You need to build up to the more complex ones by 
% walking the readers through the more simple examples. I think this is super important
% to make this work understandable. Think of Rannala and Yang 2003.}
We begin by assuming knowledge of when and where recombination takes place, in terms 
of a recombination event bisecting branch $b$ at time $t_r$. %The variable $\sigma$ 
% The index $i$ refers to the genealogy embedding interval in which recombination occurs.
For no change to occur to the genealogy, the detached subtree must re-coalesce with 
its original branch -- either in the same interval from which it detached, or in a
later interval on the same branch (Fig.~\ref{fig:fig3}a). %during the same interval in which it detached.
If it connects to any other lineage this will cause a change to either the tree 
or topology. 
Equation 3 describes the probability of a no-change event 
given a genealogy embedded in a species tree, and the timing and branch on 
which recombination occurs. The interval in which recombination occurs 
% at time $t_r$ on branch $b$ 
is labeled $i$. 
The first two terms describe the probability that the subtree re-coalesces 
during interval $i$ on branch $b$ (i.e., $ii$), 
while the latter term is the probability of re-coalescing
during a later interval on branch $b$ (i.e., $ij$). For this, we define 
another indexing variable $\mathcal{J}_b(i)$ = $\{j \in \mathcal{I}_b ~|~ j > i\}$, 
for iterating over the ordered intervals above $i$ on branch $b$ (e.g., Fig.~\ref{fig:fig3}b).
% and does not re-coalesce with any other lineages during this interval. The
% later term describes a sum over all subsequent intervals on $b$, 
% the probability that this subtree coalesces with its originating 
% branch in a later interval (i.e., $ij$), and does not re-coalesce with any other 
% lineages in a later interval.%on this same branch. 

\begin{figure}[t]
	\centering
	\includegraphics[width=0.99\textwidth]{figures/interval-functions}
	\caption{
		% Rates of coalescence are piece-wise constant within discrete intervals 
		% of the genealogy embedding table. 
		The probabilities of different recombination event types are calculated using 
		piece-wise constant probabilities of recombination within discrete intervals.
		% probability statements for recombination occurring
		% at time $t_r$ in interval $i$ and re-coalescing in interval $j$. 
		(a) The probability of a no-change event involves re-coalescing with the same 
		branch on which recombination occurred, for which intervals are indexed using
		the variable $\mathcal{I}_b$.
		%, or $\mathcal{J}_b(i)$. 
		(c,f) The function $f(i,j)$ returns the probability that a subtree that detached 
		in interval $i$ will re-coalesce in interval $j$. This involves excluding
		the probability of re-coalescence in intervals between $i$ and $j$, which are 
		indexed as $\mathcal{Q}_b(i,j)$. 
		(d) The probability of a topology-unchanged event involves re-coalescing with the 
		same branch on which recombination occurred, or with its parent or sibling branches. 
		%(e) Additional indexing variables return intervals on the parent branch 
		%($\mathcal{I}_c$), or the sibling branch above ($\mathcal{M}_b$) or below 
		%($\mathcal{L}_b$) the time at which it overlaps in the same species tree interval
		%as branch $b$, termed $t_b^m$.
		(e) Additional indexing variables return intervals on the parent branch 
		($\mathcal{I}_c$), or branch $b$ above ($\mathcal{M}_b$) or below 
		($\mathcal{L}_b$) the time ($t_b^m$) at which it overlaps in the same species tree interval 
		as its sibling branch.
	}
	\label{fig:fig3}
\end{figure}


% PREVIOUS APPROVED EQUATION 3
\begin{equation}
\begin{aligned}
	&\mathbb{P}(\text{no-change} | \mathcal{S},\mathcal{G},b,t_r) = 
	\frac{1}{k_i} + 
	f(i,i) \exp \bigg\{ \frac{k_i}{2n_i} t_r \bigg\} +
	\sum_{j \in \mathcal{J}_b(i)} f(i,j) \exp \bigg\{ \frac{k_i}{2n_i} t_r\bigg\}
	% \sum_{j=i+1}^{\mathcal{I}_b - 1} f(i,j) \exp\bigg\{\frac{a_i}{2n_i}t_r\bigg\} 
\end{aligned}
\end{equation}


\noindent This equation is simplified by use of the function $f(i,j)$
to return the piece-wise constant probabilities of re-coalescence between
pairs of intervals. When $j=i$, this expression involves the probability of 
coalescing over the remaining length of interval $i$ above $t_r$; 
when $j>i$ it involves the probability of coalescing in interval 
$j$ and not coalescing in interval $i$ or any other intervals 
between $i$ and $j$. For this latter process, we define another
indexing variable, $\mathcal{Q}_b(i,j)$ = $\{q \in \mathcal{I}_b ~|~ j > q > i\}$, 
for iterating over the ordered intervals above $i$ and below $j$ 
on branch $b$ (e.g., Fig.~\ref{fig:fig3}c).
The function $f(i,j)$ forms the core of the MS-SMC' algorithm, and 
will reappear in several later equations.

\begin{equation}
\begin{aligned}	
	f(i,j) = 
	\begin{dcases}
		- \frac{1}{k_i} \exp \bigg\{-\frac{k_i}{2n_i}\mu_i \bigg\}, 
		& \text{if } i=j\\
		% 
		\frac{1}{k_j} \left(1 - \exp \bigg\{ -\frac{k_j}{2n_j} d_j \bigg\} 
		\right)
		\exp \bigg\{ -\frac{k_i}{2n_i}\mu_i - 
		\sum_{q \in \mathcal{Q}_b(i,j)} \frac{k_q}{2n_q} d_q \bigg \}, 
		& \text{if } i\ne j\\
	\end{dcases}
\end{aligned}
\end{equation}

% PREVIOUS APPROVED EQUATION 4
% \begin{equation}
% \begin{aligned}
% 	% &P_{ii} = - \frac{1}{a_i} \exp \bigg\{-\frac{a_i}{n_i}(t_i^u - t_r) \bigg\} 
% 	&P_{ii} = - \frac{1}{a_i} \exp \bigg\{-\frac{a_i}{n_i}\sigma_{i + 1} \bigg\} 	
% \end{aligned}
% \end{equation}

% \begin{equation}
% \begin{aligned}
% 	&P_{ij} = 
% 	\left( \frac{1}{a_j} (1 - \exp \bigg\{ -\frac{a_j}{n_j} d_j \bigg\} \right)
% 	\times
% 	\exp \bigg\{ -\frac{a_i}{n_i}\sigma_{i+1} - 
% 	\sum_{q=i+1}^{j-1} \frac{a_q}{n_q} d_q \bigg \}
% \end{aligned}
% \end{equation}


% \begin{equation}
% \begin{aligned}
% 	&\mathbb{P}(\textrm{tree unchanged} | b,t,\mathcal{T},\mathcal{S}) = \frac{1}{a_i} +P_{ii}e^{\frac{a_i}{n_i}t}+ \sum_{k=i+1}^{\mathcal{I}_b-1} e^{\frac{a_i}{n_i}t} P_{ik}, \\
% 	&\text{where} \\
% 	&P_{ii} = - \frac{1}{a_i}e^{-\frac{a_i}{n_i}\sigma_{i+1}}, \\
% 	&\text{and} \\
% 	&P_{ik} = \exp\left(-\frac{a_i}{n_i}\sigma_{i+1}-\sum_{q=i+1}^{k-1} \frac{a_q}{n_q}T_q\right)\left(\frac{1}{a_{k}}(1-e^{-\frac{a_{k}}{n_{k}}T_{k}})\right),
% \end{aligned}
% \end{equation}

% \subsubsection{Probability that recombination on branch $b$ will not change the tree:}
\noindent By integrating equation 3 across all times at which recombination could
have occurred on branch $b$ (assuming a uniform recombination rate through time) 
we obtain the probability that recombination anywhere on this branch does not 
change the tree:

% \begin{equation*}
% 	\mathbb{P}(\textrm{no-change} | \mathcal{S},\mathcal{G},b) = 
% 	\frac{1}{t^u_b-t^l_b} \int_{t_b^l}^{t_b^u} 
% 	\mathbb{P}(\textrm{no-change} | \mathcal{S},\mathcal{G},b,t)dt
% \end{equation*}

\begin{equation}
\begin{aligned}
	% &
	\mathbb{P}(\textrm{no-change} | \mathcal{S},\mathcal{G},b) = 
	% \frac{1}{t^u_b-t^l_b} \int_{t_b^l}^{t_b^u} 
	% \mathbb{P}(\textrm{no-change} | \mathcal{S},\mathcal{G},b,t)dt =
	% \\
	% & 
	\frac{1}{t_b^u - t_b^l}
	\sum_{i \in \mathcal{I}_b} \frac{1}{k_i} d_i + 
	% \Bigg(
	\frac{2n_i}{k_i} 
	\sum_{j \in \mathcal{J}_b(i)}f(i,j)
	\bigg(
		\exp\bigg\{\frac{k_i}{2n_i}\mu_i \bigg\} - 
		\exp\bigg\{\frac{k_i}{2n_i}\sigma_i \bigg\}
	\bigg)
	% \Bigg)
\end{aligned}
\end{equation}
% \begin{equation}
% 	= \frac{1}{t^u_b - t^l_b}
% 	\sum_{i=0}^{\mathcal{I}_b-1} \frac{1}{a_i} d_i + 
% 	\frac{2n_i}{a_i} 
% 	\bigg(
% 		\exp\bigg\{\frac{a_i}{2n_i}\sigma_{i+1}\bigg\} - 
% 		\exp\bigg\{\frac{a_i}{2n_i}\sigma_i\bigg\}
% 	\bigg)
% 	\bigg(\sum_{j=i}^{\mathcal{I}_b-1}f(i,j)\bigg)
% \end{equation}


% \subsubsection{Probability that a recombination event will not change the tree:}
\noindent Finally, by summing across all branches on the tree 
while weighting each one by its relative proportion of edge length,
% while assuming a uniform recombination rate through time and across branches, 
we get the probability that a recombination event occurring anywhere on 
$\mathcal{G}$ will result in a no-change event. %category 1 outcome.

\begin{equation}
	\mathbb{P}(\text{no-change} | \mathcal{S},\mathcal{G}) = 
	\sum_{b \in \mathcal{G}}
	\left[\frac{t^u_b - t^l_b}{L(\mathcal{G})}\right]
	\mathbb{P}(\text{no-change} | \mathcal{S},\mathcal{G},b)
\end{equation}


\subsubsection{Waiting distances to no-change and tree-change events}
Under the SMC', recombination is modeled as a Poisson point process 
such that the time between recombination events is exponentially distributed 
with rate parameter $\lambda_r$: the product of the per-site
per-generation recombination rate and summed branch lengths of
the current genealogy \citep{wiuf_recombination_1999} (equation 7).
The likelihood of an observed distance ($x$) between recombination
events spatially along the genome, in units of base pairs, can thus 
be calculated from the exponential probability density function 
(equation 8).
% is distributed as an exponential probability density.

% This can be treated as a 
% Poisson point process, with rate parameter $\lambda_r$ (equation 7), 
% to model the waiting distances ($x$) between recombination events 
% as to an exponential probability distribution (equation 8).

\begin{equation}
	\lambda_{r} = L(\mathcal{G}) \times r
\end{equation}


\begin{equation}
	f(x; \lambda) = \lambda e^{-\lambda x}
\end{equation}

%\noindent Because a no-change type event is a subset of all possible types of
%recombination events, and we have derived its probability, we can now calculate 
\noindent Having derived the probability that an individual recombination event 
is of the no-change type, we can now calculate 
the rate of no-change type events as a proportion of the rate of all types of 
recombination events. 
Here, waiting distances continue to be exponentially distributed, 
however the new rate parameter $\lambda_n$ is reduced proportionally by 
the probability that recombination causes no change to the genealogy
(equation 9). Similarly, because a tree-change event is the opposite 
of a no-change event, its probability is one minus the probability
of no-change (equation 10). This yields rate parameter $\lambda_g$ for 
the exponential probability distribution of waiting distances between 
tree-change events.

\begin{equation}
	\lambda_{n} = 
	L(\mathcal{G}) \times r \times 
	\mathbb{P}(\text{no-change} | \mathcal{S},\mathcal{G})
\end{equation}

% We can thus modify this equation to instead yield a probability
% density for waiting distances to a recombination event that causes a 
% tree change. 

\begin{equation}
	\lambda_{g} = 
	L(\mathcal{G}) \times r \times 
	(1 - \mathbb{P}(\text{no-change} | \mathcal{S},\mathcal{G}))
\end{equation}

% \begin{equation}
% \begin{aligned}
% 	&p_r(d|\mathcal{T},\mathcal{S}) = r\alpha_\mathcal{S}(\mathcal{T})L(\mathcal{T})\exp\left[-r\alpha_\mathcal{S}(\mathcal{T})L(\mathcal{T})d\right]\textrm{,} \\
% 	&where \\
% 	&\alpha_\mathcal{S}(\mathcal{T})=1-\mathbb{P}(\textrm{tree unchanged} | \mathcal{T},\mathcal{S})
% \end{aligned}
% \end{equation}


\subsubsection{Probability of topology-change}
% Deriving probabilities of changes in the genealogical topology}

We next derive an analogous probability distribution for waiting distances 
between topology-change events.
% This involves events 
% representing a subset of possible tree-change events. 
Similar to our approach for calculating tree-change as the opposite of a 
no-change (tree-unchanged) event, here we calculate topology-change as the 
opposite of a topology-unchanged event, where topology-unchanged represents the 
sum of probabilities of a no-change and a subset of possible tree-change events 
that only affect branch lengths, but not the topology. 
Our approach follows closely to that of \citet{deng_distribution_2021}.
% in which 
% where the topology
% This involves excluding 
% events that affect only coalescence times but not the topology. We refer
% to this set of events as "topology-unchanged".
% of categories 2 and 3 to isolate the waiting distance to a category 4 event. 
In order to isolate re-coalescence events that do not change the topology
% only affect branch
% lengths from those that affect the topology 
we must take into account which specific branches the detached subtree from 
branch $b$ re-coalesces with. The relevant branches are its source ($b$), 
its sibling ($b'$), and its parent ($c$) (Fig.~\ref{fig:fig3}d). 
If the subtree re-coalesces with $b$ no change occurs; if it re-coalesces
with $b'$ the topology remains the same but a coalescent time is shortened;
and if it re-coalesces with $c$ the topology remains the same but a coalescent 
time is lengthened. A re-coalescence with any other branch will change the topology.
% Once again, we start by deriving branch-specific probabilities and then sum 
% these across all branches on a genealogy. 


% It $b$ re-coalesces
% with any other branch it would cause a topology change instead of a tree
% change, which we address after this section.

% The primary difference in this approach is that for any 
% branch $b$ we have to also consider coalescence possibilities with the branch above it 
% (branch $c$) and the branch with which it coalesces (branch $b'$). 



% If $b$ and $b'$ are in the same species tree itnervall...
% such that by indexing from $m$ to $\mathcal{I}_b$ we can visit all 
% intervals that are shared by the sibling branches. 

% We also introduce a new variable, $t_b^m$, which corresponds to the lowest point
% at which branch $b$ can potentially coalesce with its sibling, branch $b'$. 
% $t_b^m$ will always be the maximum of three values: the time at which $b$ and 
% $b'$ are separated by a species divergence (if at all), the lowest point on 
% branch $b'$ (i.e., $t_{b'}^l$), and $t_b^l$. Interval
% $m$, which is simply the interval whose lower bound is $t_b^m$, is used to break 
% the equations into multiple parts and therefore is present as a start and 
% stop point for some summations in this section.


% \subsubsection{Probability recombination at $t_r$ on branch $b$ does not change the topology:}
% Unlike the previous approach, where we 
% calculated the probability of a no-change event, we now calculate this probability 
% in addition to the probability of a change that affects only coalescent times and not the topology. 
To index over relevant intervals across the three branches on which re-coalescence
can occur we define several additional variables. The lowest time point in which both 
$b$ and $b'$ are present and exist within the same species tree interval is labeled 
$t_b^m$. For a branch $b$ with intervals $\mathcal{I}_b$, the subset of intervals 
below $t_b^m$ is $\mathcal{L}_b$, and the subset above is $\mathcal{M}_b$. 
The union of the sets of intervals on branches $b$ and $c$ is $\mathcal{I}_{bc}$
(Fig.~\ref{fig:fig3}e).
% \hl{however, we additionally incorporate changing coalescent rates 
% through different species tree intervals, as well as account for the 
% constraint that sister lineages may not initially exist in 
% the same species tree interval.}
% To do this, 

Once again, we begin by assuming knowledge of the branch on which a 
recombination event occurs and its timing. This problem can be broken 
into two distinct cases: when $t_r$ occurs below $t_b^m$, and when it 
occurs above $t_b^m$. The former requires integrating over additional 
intervals on $b$ that are not shared with $b'$. Over all intervals
on the three relevant branches, these equations use the function 
$f(i,j)$ to return the piecewise constant probabilities where recombination 
occurs in interval $i$ and re-coalesces in interval $j$ (Fig.~\ref{fig:fig3}f).
% As before, this involves iterating over intervening intervals
% between $i$ and $j$ if present (Fig.~\ref{fig:fig3}f).




% a category 1 event, we %are now trying to 
% now 
% calculate the probability of an event falling into categories 1, 2, or 3. 
% To do this, we must immediately break the problem into two different cases: 
% one in which $t_r$ occurs lower than $t_b^m$, and one in which $t_r$ is higher than $t_b^m$.
% when $t_r$ occurs below $t_b^m$, and when it occurs above $t_b^m$.
% \paragraph{First case --} Given $t_r$ $<$ $t_b^m$ and 
% $t_r \in [\sigma_i, \sigma_{i+1}] \subset [t_b^l,t_b^m]$



% the subsequent two intervals after $t_b^m$, the detached lineage can re-coalesce
% % either with it 
% In this case, we have integrated coalescence probabilities through three sections 
% in which a re-coalescence can produce a category 1, 2, or 3 event: the lower part 
% of branch $b$ when the disconnected branch can reconnect with itself, the upper 
% part of branch $b$ when it can reconnect with either itself or with its sibling,
% and all of branch $c$, with which a coalescent would lengthen branches without 
% changing the topology (Fig.~\ref{fig:fig3}a).

% \begin{equation}
% 	\mathbb{P}(\textrm{topology unchanged} | \mathcal{S},\mathcal{G},b,t_r) = 
% 	\frac{1}{a_i} + \sum_{j=i}^{\mathcal{I}_{b+c}-1}P_{ik}\exp\left\{\frac{a_i}{n_i}t_r\right\} + 
% 	\sum_{j=m}^{\mathcal{I}_b-1}P_{ik}\exp\left\{\frac{a_i}{n_i}t_r\right\}
% \end{equation}

% \begin{equation}
% 	\mathbb{P}(\textrm{topology unchanged} | \mathcal{S},\mathcal{G},b,t_r) = 
% 	\frac{1}{a_i} + \sum_{j=i}^{\mathcal{I}_{bc}-1} 
% 	f(i,j) \exp\left\{\frac{a_i}{n_i}t_r\right\} + 
% 	\sum_{j=m}^{\mathcal{I}_b-1}f(i,j)\exp\left\{\frac{a_i}{n_i}t_r\right\}
% \end{equation}

% \small
% \begingroup\makeatletter\def\f@size{9}\check@mathfonts
\begin{equation}
\begin{aligned}
	&\mathbb{P}(\textrm{topology-unchanged} | \mathcal{S},\mathcal{G},b,t_r)=
	\\
	&\begin{dcases}
		\frac{1}{k_i} + 
		\sum_{j \in \mathcal{I}_{bc}} f(i,j) \exp \bigg\{ \frac{k_i}{2n_i}t_r \bigg\} + 
		\sum_{j \in \mathcal{M}_b} f(i,j) \exp \bigg\{ \frac{k_i}{2n_i}t_r \bigg\}, 
		& \text{if } t_r < t_b^m \\
		\\
		2\bigg(
			\frac{1}{k_i} + 
			\sum_{j \in \mathcal{I}_b} f(i,j) \exp \bigg\{ \frac{k_i}{2n_i}t_r \bigg\}
		\bigg) + 
		\sum_{j \in \mathcal{I}_c} f(i,j) \exp\bigg\{ \frac{k_i}{2n_i}t_r \bigg\},
		& \text{if } t_r \ge t_b^m \\
	\end{dcases}
\end{aligned}
\end{equation}

% \begin{equation}
% 	\mathbb{P}(\textrm{topology-unchanged} | \mathcal{S},\mathcal{G},b,t_r)=
% 	\begin{dcases}
% 		\frac{1}{a_i} + 
% 		\sum_{j=i}^{\mathcal{I}_{bc}-1} f(i,j) \exp\left\{\frac{a_i}{2n_i}t_r\right\} + 
% 		\sum_{j=m}^{\mathcal{I}_b-1} f(i,j) \exp\left\{\frac{a_i}{2n_i}t_r\right\}, 
% 		& \text{if } t_r < t_b^m \\
% 		\\
% 		2\bigg(
% 			\frac{1}{a_i} + 
% 			\sum_{j=i}^{\mathcal{I}_{b}-1} f(i,j)\exp\bigg\{\frac{a_i}{2n_i}t_r\bigg\}
% 		\bigg) + 
% 		\sum_{\mathcal{I}_b}^{\mathcal{I}_{bc}-1} f(i,j) \exp\bigg\{
% 			\frac{a_i}{2n_i}t_r
% 		\bigg\},
% 		& \text{if } t_r \ge t_b^m \\
% 	\end{dcases}
% \end{equation}

% \normalsize
% \endgroup


% \paragraph{Second case --} Given $t_r$ $>$ $t_b^m$ and 
% $t_r \in [\sigma_i, \sigma_{i+1}] \subset [t_b^m,t_b^u]$ is is necessary

% \noindent In the second case (Fig.~\ref{fig:fig3}b), where $t_r$ $>$ $t_b^m$ and 
% $t_r \in [\sigma_i, \sigma_{i+1}] \subset [t_b^m,t_b^u]$ 
% it is only necessary to integrate over probabilities across a subset of the 
% second section, and across the entire third section described above, from 
% which the following equation can be derived:
% % In this second case $t_r$ occurs after $t_b^m$, such that there are only 
% two distinct sections over which to integrate probabilities of tree changes, 
% corresponding to sections 2 and 3 from the case above (Fig.~\ref{fig:fig3}b).
% In the first section $b$ can re-coalescen with either $b$ or $b'$, 
% is when the detached branch can re-coalesce with itself or its sibling, 
% and the second when it can coalesce with its parent 

% \begin{equation}
% 	\mathbb{P}(\textrm{topology unchanged} | \mathcal{S},\mathcal{G},b,t_r) = 
% 	2\left(\frac{1}{a_i} + \sum_{k=i}^{\mathcal{I}_{b}-1}P_{ik}\exp\left\{\frac{a_i}{n_i}t_r\right\}\right) + 
% 	\sum_{\mathcal{I}_b}^{\mathcal{I}_{b+c}-1}P_{ik}\exp\left\{\frac{a_i}{n_i}t_r\right\}
% \end{equation}

% \begin{equation}
% 	\mathbb{P}(\textrm{topology unchanged} | \mathcal{S},\mathcal{G},b,t_r) = 
% 		2\bigg(
% 			\frac{1}{a_i} + \sum_{j=i}^{\mathcal{I}_{b}-1}f(i,j)\exp\bigg\{
% 				\frac{a_i}{n_i}t_r
% 			\bigg\}
% 		\bigg) + 
% 		\sum_{j=\mathcal{I}_b}^{\mathcal{I}_{bc}-1}f(i,j)\exp\bigg\{
% 			\frac{a_i}{n_i}t_r
% 		\bigg\}
% \end{equation}

% \subsubsection{Probability that a recombination event on branch $b$ will not change the topology:}
\noindent Next, the probability of a topology-unchanged event given recombination 
anywhere on a branch can be derived by integrating the previous equation 
over the entire length of a branch.
% We next present the probability that a recombination event occurring on a focal 
% branch $b$ will not change the tree topology -- i.e., it will result in one of the 
% other two outcomes for which we have derived probabilities: no change or tree change.
% As in Section 2.4, 
 % across the entire length of a branch. 
Here, the terms $p_{b,1}$ and $p_{b,2}$ correspond to recombination occurring
on branch $b$ during a time that falls into either of the two cases in equation 11.%, below or above $t_b^m$. 
% associated with the two cases described above and in Fig.~\ref{fig:fig3}a-b:
% , the lowest interval...the location of $t_b^m$.}
% through the solution that specifies both a specific branch and time. 

% \begin{equation}
% \begin{aligned}
%     &\mathbb{P}(\textrm{topology unchanged} | \mathcal{S},\mathcal{G},b) = 
%     \frac{1}{t_b^u-t_b^l}\left[\sum_{i=0}^{m-1}p_{b,1}^{(i)}+\sum_{i=m}^{\mathcal{I}_b-1}p_{b,2}^{(i)}\right] \\
%     &where: \\
%     &p_{b,1}^{(i)} = \frac{1}{a_i}\left[d_i+n_i\left(\exp\left\{\frac{a_i}{n_i}\sigma_{i+1}\right\}-\exp\left\{\frac{a_i}{n_i}\sigma_i\right\}\right)\left(\sum_{k=i}^{\mathcal{I}_{b+c}-1}P_{ik}+\sum_{k=m}^{\mathcal{I}_b-1}P_{ik}\right)\right] \\
%     &and: \\
%     &p_{b,2}^{(i)} = \frac{1}{a_i}\left[2d_i + n_i\left(\exp\left\{\frac{a_i}{n_i}\sigma_{i+1}\right\}-\exp\left\{\frac{a_i}{n_i}\sigma_{i}\right\}\right)\left(2\sum_{k=i}^{\mathcal{I}_b-1}P_{ik}+\sum_{k=\mathcal{I}_b}^{\mathcal{I}_{b+c}-1}P_{ik}\right)\right]
%     \end{aligned}
% \end{equation}

\begin{equation}
\begin{aligned}
	&\mathbb{P}(\textrm{topology-unchanged} | \mathcal{S},\mathcal{G},b) = 
	\frac{1}{t_b^u - t_b^l} \Bigg[
		\sum_{i \in \mathcal{L}_b} p_{b,1}^{(i)} + 
		\sum_{i \in \mathcal{M}_b} p_{b,2}^{(i)}
	\Bigg]
	\\
	&~~where: 
	\\
	&p_{b,1}^{(i)} = 
		\frac{1}{k_i} \Bigg[
			d_i + 2n_i \Bigg(
				\exp\bigg\{ \frac{k_i}{2n_i}\mu_i \bigg\} - 
				\exp\bigg\{ \frac{k_i}{2n_i}\sigma_i\bigg\}
			\Bigg)
		\Bigg(
			\sum_{j \in \mathcal{I}_{bc}}f(i,j) + \sum_{j \in \mathcal{M}_b}f(i,j)
		\Bigg)
	\Bigg]
	\\
	&~~and: 
	\\
	&p_{b,2}^{(i)} = 
		\frac{1}{k_i} \Bigg[
			2d_i + 2n_i \Bigg(
				\exp\bigg\{\frac{k_i}{2n_i}\mu_i \bigg\} - 
				\exp\bigg\{\frac{k_i}{2n_i}\sigma_{i} \bigg\}
			\Bigg)
		\Bigg(
			2\sum_{j \in \mathcal{I}_b} f(i,j) + \sum_{j \in \mathcal{I}_c} f(i,j)
		\Bigg)
	\Bigg]
    \end{aligned}
\end{equation}


% \begin{equation}
% \begin{aligned}
% 	&\mathbb{P}(\textrm{topology-unchanged} | \mathcal{S},\mathcal{G},b) = 
% 	\frac{1}{t_b^u - t_b^l} \Bigg[
% 		\sum_{i=0}^{m-1}p_{b,1}^{(i)} + 
% 		\sum_{i=m}^{\mathcal{I}_b-1}p_{b,2}^{(i)}
% 	\Bigg]
% 	\\
% 	&where: 
% 	\\
% 	&p_{b,1}^{(i)} = 
% 		\frac{1}{a_i} \Bigg[
% 			d_i + 2n_i \bigg(
% 				\exp\bigg\{\frac{a_i}{2n_i}\sigma_{i+1}\bigg\} - 
% 				\exp\bigg\{\frac{a_i}{2n_i}\sigma_i\bigg\}
% 			\bigg)
% 		\bigg(
% 			\sum_{j=i}^{\mathcal{I}_{bc}-1}f(i,j) + \sum_{j=m}^{\mathcal{I}_b-1}f(i,j)
% 		\bigg)
% 	\Bigg]
% 	\\
% 	&and: 
% 	\\
% 	&p_{b,2}^{(i)} = 
% 		\frac{1}{a_i} \Bigg[
% 			2d_i + 2n_i \bigg(
% 				\exp\bigg\{\frac{a_i}{2n_i}\sigma_{i+1}\bigg\} - 
% 				\exp\bigg\{\frac{a_i}{2n_i}\sigma_{i}\bigg\}
% 			\bigg)
% 		\bigg(
% 			2\sum_{j=i}^{\mathcal{I}_b-1}f(i,j) + \sum_{j=\mathcal{I}_b}^{\mathcal{I}_{bc}-1}f(i,j)
% 		\bigg)
% 	\Bigg]
%     \end{aligned}
% \end{equation}


% \subsubsection{Probability that a recombination event will not change the topology:}
\noindent Finally, by summing equation 12 across all branches on a 
genealogy while weighting each by its proportion of summed branch lengths,
we get the probability that a recombination event falling 
uniformly on the genealogy will result in a topology-unchanged event.

\begin{equation}
\begin{aligned}
	&\mathbb{P}(\textrm{topology-unchanged} | \mathcal{S},\mathcal{G})
	% \\
	= \sum_{b \in \mathcal{G}}\frac{t_b^u - t_b^l}{L(\mathcal{G})} 
	\times 
	\mathbb{P}(\textrm{topology-unchanged} | \mathcal{S},\mathcal{G},b)
	\\
	&
	= \frac{1}{L(\mathcal{G})} \sum_{b \in \mathcal{G}}
	\bigg[ 
		\sum_{i \in \mathcal{L}_b} p_{b,1}^{(i)} +
		\sum_{i \in \mathcal{M}_b} p_{b,2}^{(i)}
	\bigg]
\end{aligned}
\end{equation}

\subsubsection{Waiting distance to topology-change events}
A recombination event either does or does not change the topology
of a genealogy, and we can therefore get the probability of a 
topology-change event using our topology-unchanged probability statement.
As with the previous waiting distance distributions, the distance between
topology change events given a parameterized MSC model can be 
modeled as an exponential probability distribution. 
Similar to how a rate parameter was derived for the distribution 
of waiting distances until a recombination event (equation 7), 
no-change event (equation 9), or tree-change event (equation 10), 
a rate parameter, $\lambda_t$, can be calculated from equation 13 for 
the probability of a topology-change event. 
% from equation 13 
% to get the probability of a topology-change event (equation 14). 
 % density for the waiting distance until 
% a topology-change event: %, given a genealogy and an MSC model:

\begin{equation}
	\lambda_{t} = 
	L(\mathcal{G}) \times r \times 
	(1 - \mathbb{P}(\text{topology-unchanged} | \mathcal{S},\mathcal{G}))
\end{equation}


Unlike the exact solution for the expected waiting distance to a  
tree-change, the waiting distance for a topology-change is an
approximation. This is because topology-change probabilities are not 
guaranteed to be homogeneous across some distance of the genome between 
topology-change events, since intermediate tree-change events could occur
(e.g., the second and third recombination events in Fig.~\ref{fig:fig2}).
We examine this and other potential sources of bias in our validations
below and in the Supplementary Materials.

% This is because the product of $L(\mathcal{G})$ and 
% the probability of a topology-changing recombination event
% does not change significantly 
% (longer genealogies are more likely to experience topology-change).

% Below, we demonstrate the accuracy of our approach, and investigate 
% the potential for biases caused by approximation, by validating our
% results relative to coalescent simulations with recombination.

% For example, when branch lengths become very long the expected 
% waiting distance to the next recombination event becomes very small, 
% and similarly the probability of topology-change decreases. 
% Conversely, if branch lengths are as short as possible within the 
% constraints of a species tree model, waiting distances between 
% events will be longer, and more likely to change the topology, since any 
% new sampled ancestor is more likely to be deeply coalesced. 
% Thus, while lengthening of branch length decreases the probability of 
% topology-change it increases the frequency of overall recombination events, 
% and vice versa, such that tree-change events have little overall effect 
% on the probability of topology-change. 
% Later, we validate 

% by showing that our equations yield accurate 
% waiting distances when compared to coalescent simulations
% even when the ratio of tree to topology changes is high.
% This expectation is investigated below using coalescent simulations.

% , for example, consider the extreme
% case )
% Even as branch lengths increase, reducing the waiting time to the 
% next recombination event, the probability that %the recombination event 
% this event will change the topology decreases. 
% Therefore, we follow their approach by approximating the waiting distance to
% a change in topology using an exponential probability density 
% distribution 
% with the following rate:

%\begin{equation}
%\begin{aligned}
%	&p_r(d|\mathcal{G},\mathcal{S}) = r\beta_\mathcal{S}(\mathcal{G})L(\mathcal{G})\exp\left[-r\beta_\mathcal{S}(\mathcal{G})L(\mathcal{G})d\right]\textrm{,} \\
%	&where \\
%	&\beta_\mathcal{S}(\mathcal{G})=1-\mathbb{P}(\textrm{topology unchanged} | \mathcal{G},\mathcal{S}).
%\end{aligned}
%\end{equation}


%%%%%%%%%%%%%%%%%%%%%%%%%%%%%%%%%%%%%%%%%%%%%%%%%%%%%%%%%%%%%%%%%%%%%%%%%%%
%%%%%%%%%%%%%%%%%%%%%%%%%%%%%%%%%%%%%%%%%%%%%%%%%%%%%%%%%%%%%%%%%%%%%%%%%%%
%%%%%%%%%%%%%%%%%%%%%%%%%%%%%%%%%%%%%%%%%%%%%%%%%%%%%%%%%%%%%%%%%%%%%%%%%%%
%%%%%%%%%%%%%%%%%%%%%%%%%%%%%%%%%%%%%%%%%%%%%%%%%%%%%%%%%%%%%%%%%%%%%%%%%%%
%%%%%%%%%%%%%%%%%%%%%%%%%%%%%%%%%%%%%%%%%%%%%%%%%%%%%%%%%%%%%%%%%%%%%%%%%%%
%%%%%%%%%%%%%%%%%%%%%%%%%%%%%%%%%%%%%%%%%%%%%%%%%%%%%%%%%%%%%%%%%%%%%%%%%%%
%%%%%%%%%%%%%%%%%%%%%%%%%%%%%%%%%%%%%%%%%%%%%%%%%%%%%%%%%%%%%%%%%%%%%%%%%%%
%%%%%%%%%%%%%%%%%%%%%%%%%%%%%%%%%%%%%%%%%%%%%%%%%%%%%%%%%%%%%%%%%%%%%%%%%%%
%%%%%%%%%%%%%%%%%%%%%%%%%%%%%%%%%%%%%%%%%%%%%%%%%%%%%%%%%%%%%%%%%%%%%%%%%%%
%%%%%%%%%%%%%%%%%%%%%%%%%%%%%%%%%%%%%%%%%%%%%%%%%%%%%%%%%%%%%%%%%%%%%%%%%%%
%%%%%%%%%%%%%%%%%%%%%%%%%%%%%%%%%%%%%%%%%%%%%%%%%%%%%%%%%%%%%%%%%%%%%%%%%%%
%%%%%%%%%%%%%%%%%%%%%%%%%%%%%%%%%%%%%%%%%%%%%%%%%%%%%%%%%%%%%%%%%%%%%%%%%%%
%%%%%%%%%%%%%%%%%%%%%%%%%%%%%%%%%%%%%%%%%%%%%%%%%%%%%%%%%%%%%%%%%%%%%%%%%%%
%%%%%%%%%%%%%%%%%%%%%%%%%%%%%%%%%%%%%%%%%%%%%%%%%%%%%%%%%%%%%%%%%%%%%%%%%%%
%%%%%%%%%%%%%%%%%%%%%%%%%%%%%%%%%%%%%%%%%%%%%%%%%%%%%%%%%%%%%%%%%%%%%%%%%%%
%%%%%%%%%%%%%%%%%%%%%%%%%%%%%%%%%%%%%%%%%%%%%%%%%%%%%%%%%%%%%%%%%%%%%%%%%%%
%%%%%%%%%%%%%%%%%%%%%%%%%%%%%%%%%%%%%%%%%%%%%%%%%%%%%%%%%%%%%%%%%%%%%%%%%%%
%%%%%%%%%%%%%%%%%%%%%%%%%%%%%%%%%%%%%%%%%%%%%%%%%%%%%%%%%%%%%%%%%%%%%%%%%%%
%%%%%%%%%%%%%%%%%%%%%%%%%%%%%%%%%%%%%%%%%%%%%%%%%%%%%%%%%%%%%%%%%%%%%%%%%%%
%%%%%%%%%%%%%%%%%%%%%%%%%%%%%%%%%%%%%%%%%%%%%%%%%%%%%%%%%%%%%%%%%%%%%%%%%%%


\section{Results}
% \label{sec:others}

\subsection{Implementation}
We have implemented our solutions for waiting distance calculations
under the MS-SMC' in the Python package \emph{ipcoal} \citep{mckenzie_ipcoal_2020}.
This software includes functions that accept a parameterized MSC model and 
initial genealogy as input and return the probabilities of different 
recombination event types. These probabilities can be calculated for specific 
branches and times, for entire branches, or for entire genealogies. 
Functions are also available to calculate expected waiting distances 
and the likelihoods of observed waiting distances in an ARG 
using an exponential probability density parameterized by the MS-SMC'.
%Tree-based operations are performed with 
Our implementation is built upon \emph{toytree} \citep{eaton_toytree_2020}, 
\emph{scipy} \citep{2020SciPy-NMeth}, and 
\emph{numpy} \citep{harris2020array}, and uses jit-compilation with \emph{numba} 
\citep{lam2015numba}. 
Below we use \emph{ipcoal} (v.0.4.0) to demonstrate the impact of 
MSC model parameters on waiting distances and to validate our solutions against 
expectations from coalescent simulations implemented in 
\emph{msprime} (v.1.1.1) \citep{baumdicker_efficient_2022}.
%and we investigate potential biases.
% models, visualizing results, and validating our equations.
Source code is available at \url{https://github.com/eaton-lab/ipcoal}.
Jupyter notebooks demonstrating the MS-SMC' calculations and with 
reproducible code used for validations in this study are available
at \url{https://github.com/eaton-lab/waiting-distances}.

% tree manipulationpaired with 
% Source code and example jupyter notebooks are available at
% \url{https://github.com/eaton-lab/ipcoal}, including validation against 
% coalescent simulations  software  paired with tree visualizations from
% % Our MS-SMC functions are implemented in the subpackage \emph{ipcoal.smc}. 
% Here we demonstrate
% the accuracy of our solutions relative to simulated tree sequences.
% Source code is available at 
% We adapted our solutions to python code, and we implemented them alongside the phylogenomic simulation package \emph{ipcoal} (an MSC-focused wrapper for the popular population genomic simulator \emph{msprime}) \citep{mckenzie_ipcoal_2020,baumdicker_efficient_2022}. Doing so facilitated three simple, illustrative analyses.

\subsection{Demonstration}
% First, when given a species tree and initial genealogy, we could examine the probability 
Given a parameterized MSC model and initial genealogy, the probabilities of 
different types of recombination outcomes can be calculated and visualized as 
a function of when and where recombination occurs. This is demonstrated on an 
imbalanced 4-tip species tree with constant effective population size 
% across branches %(see parameters in Table~S2), 
and with a genealogy of seven samples embedded, 
including three from lineage A, two from lineage B, and one from each of lineages
C and D (Fig.~\ref{fig:fig1}a; Fig.~\ref{fig:figS-edge-probabilities}). 
% As a demonstration, t
The probabilities of no-change, tree-change, or topology-change events, 
given a recombination event occurring on a branch at a particular time 
(equations 3 and 11, respectively) are shown for three selected branches
on the example genealogy (Fig.~\ref{fig:fig1}b-d). 
Note that the probability of no-change and tree-change events 
are inversely related and sum to 1, since one or the other must occur at any 
%accompany any 
%occur as a consequence 
recombination event. By contrast, a topology-change event is a subset of the 
probability of a tree-change; 
% recall that a topology-change event is 
it is a tree-change event where the detached branch re-coalesces with 
a branch other than itself, its sibling, or its parent.

% We then applied our solutions to calculate probabilities of changes given 
% ...Our species tree was proposed arbitrarily with a root height of 1e6 generations and 
% includes branch-specific effective population sizes (Table~S1). 
% Our sampling in the genealogy includes three individuals
% for population A, two individuals for population B, and one individual for each 
% population C and D. The exact parameterization for the model, as well as the 
% code to replicate the analysis, is documented in our supplementary notebooks.
% ...
 % tree model 
% of changes in the genealogy given a recombination event on a specific branch and at a 
% specific time. \textbf{Figure 3} illustrates the selection of three branches from a genealogy 
% embedded in a species tree model. The species tree 
% was unbalanced 
% is imbalanced
% with five tips, 
%had 
% and equal internode distances of 2.5e5 generations, 
% and had 
% with constant Ne of 2e5 across species tree intervals. 
% Parts 

In general, the probability of a no-change event decreases, and the probability
of a tree-change event increases, as recombination occurs closer to the top
end of a branch (further back in time). This makes intuitive sense, since when 
recombination occurs at the top of a branch there is less time for it to re-coalesce 
with its same branch. Although this is a general trend, these probabilities do not 
behave monotonically along the length of a branch as they would in a 
single-population model with constant $N_e$ \citep{deng_distribution_2021}.
Instead, probabilities increase or decrease through the length of each
interval as a function of the rates of coalescence in subsequent 
intervals and the probability that a detached lineage will 
re-coalesce in one of those intervals.

For example, consider branch 2, which exhibits an increase in the
probability of no-change through its first branch interval from time 0 to
$t_7$ but then a decrease through the next interval from $t_7$ to $W_{AB}$
(Fig.~\ref{fig:fig1}b).
The observed increase through the first interval is influenced by the fact that
a re-coalescence in the subsequent interval is more likely to cause a no-change
event, since that interval contains only two samples instead of three.
% up recombination occurs in this interval the more likely it is to re-coalesce
% in the next interval, where only two instead of three samples are present, such
% that a no-change event is more likely. 
%By contrast, within the second interval, as recombination occurs closer to 
%the top, it is approaching the next species tree divergence event, where the 
%number of samples will increase again, from 2 to 3, 
%thus decreasing the probability of a no-change event. 
By contrast, within the second interval, recombination events near 
the top are approaching the next species tree divergence event. After that event, the 
number of samples will increase back from 2 to 3, 
thus decreasing the probability of a no-change event. 
This visualization demonstrates how the probabilities of different recombination 
event types represent an integration over all the positions on a branch where 
recombination could occur, and all positions at or above that point, and on the 
same or different available branches, where a detached branch could re-coalesce. 
% This visualization demonstrates how calculating the probabilities of different recombination 
% event types requires integrating over all the positions on a branch where 
% recombination could occur, while simultaneously integrating over all points at which the detached
% branch could re-coalesce.
%% ^am breaking up / simplifying some of these long sentences just to help the reader. Less smooth but 
%% lots of commas are hard to process.
% Sounds good. I only changed the last sentence back, since I like it to describe
% that the probabilities ARE an integration, rather than that they REQUIRE an integration.

% at any time 
% point incorporates all of the possibilities of re-coalescence at deeper 
% time points.
% while also incorporating potentially variable coalescence rates within 
% different species tree intervals.

Branch 7 provides a clear example for examining the probabilities of 
tree- and topology-change events. Of particular interest is the 
% (added suspended hyphen above after "tree")
interval from $W_{AB}$ to $W_{ABC}$ where these probabilities diverge 
significantly (Fig.~\ref{fig:fig2}c-d). 
% Another example is clear from examining probabilities across branch 7,
% which spans three species tree intervals. 
% To better understand probabilities of tree and topology-change events let 
% us examine branch 7, which spans three species tree intervals. 
% Of particular interest is the large different in probabilities of tree-change versus 
% topology-change from intervals from 
The probability of topology-change decreases faster than the probability of 
tree-change as recombination occurs closer to node $t_9$. This is because 
following $t_9$ there is a large stretch of time during which re-coalescence can
only occur with the same branch or its sibling, neither of which can cause a topology-change
event. It is only after $W_{abc}$ that it is once again possible for re-coalescence
to occur with a more distant branch that would result in topology-change. 
If the effective population size of this species tree interval (AB) were greater,
then the probability of re-coalescence in a deeper interval would be more likely, 
and the probability of topology-change would decrease less severely near $t_9$. 
This is true more generally, as can be seen by comparing edge probabilities
across MSC models with different effective population sizes (Fig.~\ref{fig:figS-edge-probabilities}).
Effective population size affects the rate of re-coalescence and thus 
%has the effect of either smoothing probabilities across intervals when 
%N$_e$ is high, or accentuating differences among intervals when N$_e$ is low.
either smooths probabilities across intervals when 
%% "smooths" is a weird word but is fun: https://english.stackexchange.com/questions/103422/smooths-versus-smoothes
$N_e$ is high or accentuates differences among intervals when $N_e$ is low.

% Fig.~\ref{fig:fig1} panels b, c, and d show the probability that a recombination event 
% falling at each time $t_r$ on the 3 selected genealogy branches results in no change 
% (b), results in a tree change (c), and results in a topology change (d).  
% The tendency of the y-values in (b) to approach 0 and (c) to approach 1 as x-values increase 
% make clear that recombination events falling at the tops of branches 
% (i.e., far right on the x-axis) are increasingly certain to change the branch lengths 
% of the genealogy. This is because any re-coalescence of the detached branch can only occur 
% above the recombination breakpoint. The values in part (d), however, never approach 1 (i.e. 
% certain to produce a topology change). This is because re-coalescence with the parent branch, 
% which would not result in a topology change, is still possible even if 
% a recombination event occurs at the very top of a focal branch. 

%\begin{figure}
%	\centering
	%\fbox{\rule[-.5cm]{4cm}{4cm} \rule[-.5cm]{4cm}{0cm}}
%	\includegraphics[width=0.9\textwidth]{figures/Fig4-bt_prob.pdf}
%	\caption{Probability that the topology and the tree remain unchanged, given a recombination event at a specific time on a specific branch. The species tree (a) was arbitrarily parameterized as being unbalanced with 5 tips, having internode distances of 2.5e5, and having constant Ne of 2e5. The embedded genealogical tree was randomly generated by \emph{ipcoal} using MSC probabilities. We selected three branches, indicated by three different colors, across which we calculated the probability that the topology would remain unchanged and the tree would remain unchanged if a recombination event were to occur at each time point on the branch (b-d). Dashed lines indicate the beginning and ending times of different intervals on each branch -- that is, either a relevant species tree divergence event or genealogy coalescence event.}
%	 \label{fig:fig3}
%\end{figure}

% This was tested for demographic models with different numbers of lineages;
% different numbers of samples among lineages; 
% and with different MSC model parameters, with the goal of representing scenarios
% spanning from population genetic to deeper-scale phylogenetic datasets. All
% datasets show nearly perfect matching between expected and simulated waiting 
% distances (Fig.~\ref{fig:fig-validation}). 

\subsection{Validation}


\begin{figure}[t]
	\centering
	%\fbox{\rule[-.5cm]{4cm}{4cm} \rule[-.5cm]{4cm}{0cm}}
	\includegraphics[width=0.99\textwidth]{figures/Fig4-final-validation4.pdf}
	\caption{
		MS-SMC' predictions validated against coalescent simulations.
		(a) Results are shown for three models containing 1, 2, or 8 
		populations. % among which genealogies for 8 samples were embedded. 
		For each model 10K tree sequences were simulated for 10 different
		constant $N_e$ values between 50K and 500K. 
		(b) The distributions of summed edge lengths of the first genealogy in 
		each tree sequence. 
		(c-d) The mean frequency (black square) with which the first observed 
		recombination event was a tree-change (c) or topology-change (d) in a 
		simulated tree sequence, and the mean (colored circle) and 95\% CI 
		(grey fill) of the predicted probability of tree or topology-change 
		calculated from the first embedded genealogy in each tree sequence. 
		Probabilities are constant with respect to $N_e$ in the single population
		%model, but vary in models with population structure
		model but vary in models with population structure
		%% ^removing all commas like this whenever I notice complex sentences beginning
		%% with an independent clause. (Or occassionally keeping the comma and just 
		%% adding a subject to the second clause.)
		(also shown with respect to species tree interval lengths in 
		coalescent units, across the top axis).
		% The probabilities of tree-change or topology-change are 
		% constant with respect to N$_e$ in a single population model, 
		% but vary in models with population structure (also shown with respect to 
		% species tree interval lengths in coalescent units, across the top axis). 
		(e-f) The mean waiting distance (black square) until the first observed 
		tree-change (e) or topology-change (f) in a simulated tree sequence, and the mean 
		(colored circle) and 95\% CI (grey fill) of predicted waiting distances calculated
		using the first embedded genealogy in each tree sequence.
		 % under the MS-SMC'. 
		% Predicted Predicted waiting distances Waiting distances between tree or topology-change events exhibit 
		% less variance for a given $N_e$ value in models with population structure. 
		% The MS-SMC' calculated waiting distance expectations match very closely to simulated values.
		% , however,
		% whereas the tree-change waiting distance is exact, the the topology-change waiting distance exhibits slight bias at very low 
		% N$_e$ values.
	}
	\label{fig:fig-validation}
\end{figure}

% we simulated data under 3 models to validate our results
To validate our analytical solutions for the probabilities of different 
recombination event outcomes and their associated waiting distances, 
we compared predictions of the MS-SMC' with results from stochastic 
coalescent simulations. 
We set up three scenarios with increasing amounts of population structure: 
a single-population model, a two-population model, and an 8-tip phylogeny model
(Fig.~\ref{fig:fig-validation}a). 
All analyses used a constant per-site per-generation recombination rate of 
2e-9 and simulated tree sequences using the coalescent with recombination 
(i.e., the "hudson" ancestry model in msprime as opposed to the "smc\_prime" model, 
which is an approximation), %unless specified, 
and the argument 
"record\_full\_arg=True" (to retain records of invisible recombination events). 
For each model we simulated genealogies for the same total number of samples
(8, unless specified), divided evenly among lineages when models 
include multiple populations (Fig.~\ref{fig:fig-validation}a). 
% When N$_e$ is low, 
% population structure is expected to have large effects, whereas when N$_e$ is 
% high, barriers imposed by population structure are expected to have 
% limited effects.

% results are composed of L, P, and L x P, which are calculated from sims in this way...
The exponential rate parameter ($\lambda$) for a probability distribution of waiting distances 
is a product of the per-site per-generation recombination rate ($r$), the sum 
of edge lengths on the current genealogy ($L(\mathcal{G})$), and the probability 
($\mathbb{P}$) of the specified event type (equations 9, 10, and 14). 
Across the three models examined, $r$ remains constant, but both $L(\mathcal{G})$ 
and $\mathbb{P}$ can vary due to population structure, where the effect of 
structure is scaled by $N_e$. 
Therefore, we examined $L(\mathcal{G})$, $\mathbb{P}$, and the expected waiting 
distance calculated from their product, for each demographic model across a range 
of $N_e$ values (Fig.~\ref{fig:fig-validation}b-f). 
For each value of $N_e$, 10K tree sequences were simulated that included at least 
one topology-change event. The empirical probabilities of tree-change and 
topology-change events were then simply measured %from simulated tree sequences 
as the mean observed frequency at which the first recombination event in each 
tree sequence was a tree or topology change. Similarly, empirical waiting 
distances were measured as the mean distance until the first observation of 
each event type. These simulated expectations were then compared with analytical
expectations computed under the MS-SMC', where probabilities and waiting distances 
were based only on the embedding of the first genealogy from each tree sequence 
into an MSC model parameterized to the specific constant $N_e$ value. 

% Given each starting genealogy,
% the probability of each event type, and the expected waiting distance to that event
% type, were calculated under the MS-SMC'. To compare this with the result of a 
% simulated coalescent with recombination process, we recorded the waiting distance 
% until each recombination event type first occurred in each tree sequence, and 
% also the frequency at which each event type occurred as the first event in a 
% tree sequence, as a measurement of its empirical probability.

% L and P have opposing effects on waiting distances given Ne
Population structure enforces a lower limit on the length of coalescent 
times by requiring that genealogies can be embedded in a species tree.
% This has an effect on $L(\mathcal{G})$ %at both low and high N$_e$
% of shifting both its minimum and mean 
This has the effect of shifting both the minimum and mean of 
$L(\mathcal{G})$ higher (Fig.~\ref{fig:fig-validation}b). 
Because the per-generation recombination rate interacts with
$L(\mathcal{G})$ (the opportunity over which recombination can occur) to
determine the frequency of recombination, larger $L(\mathcal{G})$ induced
by population structure will tend to decrease waiting distances between 
recombination events, all else being equal. 
However, all else does not remain equal. 
Population structure has a simultaneous opposing effect on waiting distances by 
decreasing the probability of tree or topology changes 
($\mathbb{P}$; Fig.~\ref{fig:fig-validation}c-d), especially at low $N_e$ values,
where species tree constraints can make tree or topology changes unlikely
to occur. This is a stark difference between the MS-SMC' framework and a 
single population model: the probability of a tree or topology change 
% accompanying a recombination 
event is strongly associated with $N_e$ in the former but not affected 
at all in the latter. 
%% Capitalization after a colon? APA says yes, Chicago says no. IMO No.
%% (but I do think a colon is more appropriate than a semicolon here)
Consequently, the waiting distances between each event type in MSC models 
(Fig.~\ref{fig:fig-validation}e-f) represent a balance 
of the positive and negative effects of population structure on 
$L(\mathcal{G})$ and $\mathbb{P}$, respectively.

% Analytical predictions are very accurate, even better given SMC' approximation.
Our analytical predictions under the MS-SMC' converge accurately on 
the mean results from stochastic coalescent simulations 
(Fig.~\ref{fig:fig-validation}c-f). 
% Examining the relationship between MSC model parameters and expected 
% waiting distances also reveals ...
Moreover, by examining the variance in these predictions with 
respect to MSC model parameters we further gain insights into 
the information contained in spatial genealogical patterns.
% In a single population, the probability of a tree or topology change event
% is not only invariant with respect
For example, in the single population model there is high variance 
in both the probabilities of tree and topology changes, as well as in genealogy
lengths, at any given $N_e$ value. Consequently, waiting distances also 
exhibit high variance. Although waiting distances correlate with population $N_e$ 
in this model, the differences in mean waiting distances are small relative to the variance. 
By contrast, multispecies models exhibit much less variance in predicted probabilities 
of tree or topology changes given a set of MSC model parameters 
(Fig.~\ref{fig:fig-validation}c-d) and also exhibit less variation in genealogy
lengths. This leads to a stronger relationship between MSC model parameters and 
expected waiting distances (Fig.~\ref{fig:fig-validation}e-f), such that models
with different parameters have less overlap in waiting distance expectations.
Overall, this suggests that tree- and topology-change distances may contain more 
information in MSC models than in single population models.
% ; information that
% can be used for inferring demographic model parameters from waiting distances 
% in ARGs, or for inferring ARGs in the context of demography.

% The probabilities of tree or topology change events are highly variable in 
% the single population model, and constant with respect to $N_e$, whereas these probabilities exhibit 
% little variation for any given constant $N_e$-valued MSC model
% (Fig.~\ref{fig:fig-validation}c-d). This makes sense, considering 
% that genealogies in the latter models are constrained, especially
% when $N_e$ is low. This similarly leads to less variation in 
% expected waiting distances between tree or topology changes in 
% MSC models (Fig.~\ref{fig:fig-validation}e-f).
% where 
% genealogies are not constrained by population structure, and 
% thus exhibit no relationship with $N_e$. 
% By contrast, multispecies models exhibit much less variation
% in the probabilities of tree or topology change events given the 
% MSC model parameters (Fig.~\ref{fig:fig-validation}c-d). This makes
% sense, since the MSC model will constrain the types of genealogies
% that can be observed.
% Waiting distances to tree or topology-change events exhibit much less 
% variance for a given in MSC models than in the 
% The variance in waiting distance expectations at any examined $N_e$ value 
% are narrower in models with greater population structure, such as the 
% 8-population phylogeny model, than for the less structured models.
% Similarly, the magnitude of differences are also greater between waiting 
% distances given different N$_e$ in more highly structured MSC models.
% This suggests that tree and topology-change information is more informative 
% about demographic parameters (and vice versa) when population structure 
% is present. 
% We examine this further below to explore a likelihood framework 
% for MSC inference based on waiting distance expectations.

% As expected, 
% solutions for the probabilities of each event type (Fig.~\ref{fig:fig-validation}c-d), 
% and for waiting distances to tree-change events (Fig.~\ref{fig:fig-validation}e),
% appear as exact solutions, whereas the expected waiting distance to a topology-change
% event shows some bias at the lowest $N_e$ values (Fig.~\ref{fig:fig-validation}f). 

% waiting distances until tree or topology-change events decrease as
% values of N$_e$ increase, and topology-change waiting distances are always larger
% than tree-change waiting distances. 

\subsection{Bias in waiting distance estimation}
Estimated waiting distances under the MS-SMC’ harbor two potential sources of bias, 
the first stemming from assumptions of the SMC’ approximation, and the second from 
the approximate nature of waiting distance estimation for topology-change events. 
We examined both of these sources of error through comparison to stochastic simulations
and found that their effects are generally small, and that multispecies models exhibit 
a similar magnitude of error as single population coalescent models 
(Supplementary Materials; Fig.~\ref{fig:figS-bias-smc}, Fig.~\ref{fig:figS-bias-topo}).
The SMC' approximation contributes the greatest error in all models, leading to 
a slight under-estimation of waiting distances. This is most observable when variance
in waiting distances is high, as with topology-change waiting distances in models 
with low $N_e$. Future work could seek to find a correction for this bias.


\subsection{MS-SMC' likelihood inference framework}

\begin{figure}[t]
	\centering
	%\fbox{\rule[-.5cm]{4cm}{4cm} \rule[-.5cm]{4cm}{0cm}}
	\includegraphics[width=0.99\textwidth]{figures/likelihood-figure3.pdf}
	\caption{
		MS-SMC' likelihood framework. (a) ARGs were simulated under a
		two-population species tree model with a constant $N_e$=200K and 
		$r$=2e-9. (b) A joint log-likelihood surface for $N_e$ and 
		$r$ inferred from the distances between tree-change events; 
		(c) topology-change events; or (d) both. The true parameters are
		marked by an X. (e) If the MSC model is
		misspecified as a single-population model but the data derive from 
		a two-population model, likelihood inference	is highly biased.
		% ARGs were 
		% simulated under a two-population species tree model with variable 
		% $N_e$. (e) A joint posterior distribution of $N_e$ parameters inferred 
		% by Bayesian MCMC from tree and topology-change waiting distances.
	}
	\label{fig:fig-likelihood}
\end{figure}

The MS-SMC' provides a statistical framework for predicting waiting distances 
until genealogy changes in an ARG given a parameterized MSC model. 
Because waiting distances between recombination events are exponentially 
distributed, we can use the exponential probability density (equation 8) 
as a likelihood function to describe the joint probability of observed
waiting distances as a function of MSC model parameters. 
Applications of this approach could potentially provide improvements to ARG 
or species tree inference methods. 
% inference by fitting waiting distances to expectations from a parameterized 
% MSC model; or alternatively, it could improve species tree inference 
% from genome data containing genetic linkage. 
Here, to explore the potential of this approach, we developed a maximum 
likelihood framework for the latter: we apply the MS-SMC' to fit MSC 
model parameters to observed distances between tree-change and/or
topology-change events in simulated ARGs. 
% It could similarly be applied to ARGs inferred 
% from sequence data. 

% , by incorporating information from the 
% likelihood of observed tree and topology-change waiting distances 
% given a parameterized MSC model; and (2) to 
% in which MSC model parameters can be fit from waiting distances in ARGs, 

% 
% Based on the expectation that waiting distances are informative about 
% MSC model parameters, we developed a maximum likelihood framework for inferring 
% MSC model parameters from observed waiting distances between tree and/or topology 
% change events. Here, we apply this method using the true distances between 
% events in simulated ARGs, however, it could similarly be applied to inferred 
% distances between events in an ARG proposed from sequence data. 
% 

Given one or more ARGs, each composing a sequence of genealogies 
G = ($\mathcal{G}_1, \mathcal{G}_2, ..., \mathcal{G}_n$) and 
their interval lengths in the genome X = ($x_1, x_2, ..., x_n$),
a subset of genealogies can be extracted that represent the unique 
trees between tree-change events, 
G$_g$ = ($\mathcal{G}_1, \mathcal{G}_i, ...$), and 
waiting distances can be measured as the summed interval lengths between 
these trees, 
X$_g$ = ($\sum_{i=1}^j x_i, \sum_{i=j}^{k} x_i, ..., $).
The same could be done for topology-change events. 
Given a parameterized species tree $\mathcal{S}$ and recombination 
rate $r$ we can then obtain a sequence of exponential rate parameters
$\Lambda_g = (\lambda_1, \lambda_i, ...)$ corresponding to each genealogy
in G$_g$ (equations 10 or 14). 
The likelihood of each observed waiting distance in X$_g$
can then be calculated from the exponential probability density 
function (equation 8) with rate parameters from $\Lambda_g$. 
The maximum likelihood solution can be found by searching for the
set of MSC model parameters -- which affect $\Lambda_g$ -- 
that maximize the summed log-likelihood of the observed waiting distances.

We first implemented this approach for a simple two-population model with 
constant $N_e$=200K and a population divergence at 500K generations. 
We simulated 100 independent ARGs, each 100Kb in length, using $r$=2e$^{-9}$, 
and we sampled four haplotypes per population. This 
yielded 51,487 tree-change events, with mean length 194bp, and 25,446 
topology-change events, with mean length 393bp. To examine the likelihood
surface we calculated the log-likelihood of joint parameters for $N_e$ and $r$, 
while keeping a fixed divergence time parameter, over a grid search of 41
evenly-spaced values from $r$=1e$^{-9}$-3e$^{-9}$ and $N_e$
50K-800K. The likelihood
surface for tree-change distances exhibited a ridge containing the true 
parameter values (Fig.~\ref{fig:fig-likelihood}b), while the topology-change 
likelihood surface exhibited a distinct peak at the true values
(Fig.~\ref{fig:fig-likelihood}c). The summed log-likelihoods from both tree 
and topology change distances provided the most informative likelihood surface
(Fig.~\ref{fig:fig-likelihood}d).
We also inferred a likelihood surface for a misspecified model, in which 
the genealogies were generated under a 2-population model, but 
the $\Lambda_g$ rate parameters were calculated for a single population 
model with constant $N_e$. This model misspecification introduced a significant 
bias in parameter estimation, shifting the likelihood surface towards lower $r$ 
and higher $N_e$ (Fig.~\ref{fig:fig-likelihood}e). This demonstrates that even 
for a simple two population model, ignoring population structure can significantly
bias spatial genealogical inference methods.

\begin{figure}[t]
	\centering
	%\fbox{\rule[-.5cm]{4cm}{4cm} \rule[-.5cm]{4cm}{0cm}}
	\includegraphics[width=0.55\textwidth]{figures/likelihood-posteriors.pdf}
	\caption{
		Joint inference of MSC model parameters using waiting distances 
		calculated under the MS-SMC'. (a) ARGs were simulated under a two-population 
		MSC model with variable $N_e$. (b) Posterior distributions of the three 
		$N_e$ parameters jointly inferred from tree- and topology-change waiting 
		distances.
	}
	\label{fig:fig-likelihood-posterior}
\end{figure}

To examine parameter inference under more complex MSC models we 
implemented a Bayesian approach using a Metropolis-Hastings Markov 
chain Monte Carlo (MCMC) algorithm to compute the joint posterior 
probability distribution of multiple $N_e$ parameters for a 
2-population model with variable $N_e$ of 200K, 300K, or 400K
(Fig.~\ref{fig:fig-likelihood-posterior}a).
The input ARGs were simulated under this more complex MSC model, but otherwise
used the same settings as in the example above.
% , and in this case, we sampled 8 haplotypes per population. 
We set a uniform prior on all three $N_e$ parameters between 
1e$^2$ and 1e$^7$, and ran a single MCMC chain to sample 10K 
values, sampling every 5th iteration following a 1K iteration burnin. 
For simplicity, we fixed the population divergence time and
recombination rate to their correct values to focus solely on 
$N_e$ estimation. 
% 
% 
% It would be better to describe this as falling within a X% 
% credible interval.
% 
All parameters converged with ESS values exceeding 2000, 
and the 50\% highest posterior density intervals (HPDI) for
each posterior probability distribution included the true 
parameter
(Fig.~\ref{fig:fig-likelihood-posterior}b).
% 
% 
This suggests that multiple MSC model parameters can be accurately 
inferred from waiting distance information alone. 
% This paves
% the way for a new mode of phylogenetic inference, where 
% a road for future 
% paving the way for new phylogenetic inference methods 
% that can analyze linked genome data for species tree inference.
% Further theoretical and empirical work will be needed to
% explore this in greater detail.

%  in that it confirms that 
% considering that it may be possible, under
% some MSC models, for many different parameter combinations to yield 
% similar waiting distance expectations, which could cause identifiability
% issues. However, by combining information from both tree and topology 
% waiting distances this problem may be reduced. Our results suggest 
% that MSC model parameters can be identifiable from genealogical 
% waiting distances, at least for relatively simple models like the ones
% examined here, 

% =======
% The input ARGs were simulated using the same settings as above, 
% %but under this more complex MSC model, and in this case, 
% %we sampled 8 haplotypes per population. We set a uniform prior on 
% except that we used this more complex MSC model and
% sampled 8 haplotypes per population. We set a uniform prior on 
% $N_e$ between 1e$^2$-1e$^7$ and ran the MCMC chain to sample 
% 10K values, sampling every 5th iteration after a 1K iteration 
% burnin. For simplicity, we fixed the population divergence time to 
% the correct value of 500K and focused solely on $N_e$ estimation. 

% The resulting maximum \emph{a posteriori} probability estimates of 
% model parameters are highly accurate, all falling within 0.5 
% standard deviations of the true values 
% (Fig.~\ref{fig:fig-likelihood-posterior}b). 
% This result is encouraging, considering that it may be possible under
% some MSC models for many different parameter combinations to yield 
% similar waiting distance expectations, potentially causing identifiability
% %issues. However, by combining information from both tree and topology 
% %waiting distances this problem may be reduced. Our results suggest 
% issues. However, combining information from both tree and topology 
% waiting distances may help address this problem. Our results suggest 
% that MSC model parameters will sometimes be identifiable from genealogical 
% waiting distances, at least for relatively simple models like the ones
% examined here. Further theoretical and empirical work will be needed
% to explore this question in greater detail.
% >>>>>>> 8a0665285dacae9af3b3045ce3fbb7b870619d5a
% Anecdotally, we found that using multiple independent ARGs improves 
% the accuracy of this joint inference method compared to a single 
% larger ARG. This suggests that ...


% MSC model parameters can predict waiting distances, we can also perform the 
% inverse operation, and find the maximum likelihood MSC model to explain a
% set of observed 

% Given a proposed or observed ARG, can we use MSC model parameters to find 
% ...

% Finally, we demonstrated that a known sequence of genealogies paired 
% with the accompanying observed waiting distances to next topological change 
% for each can be used to estimate the Ne value for species trees with different
% topologies (Fig.~\ref{fig:fig4}). We used two different species trees: one 
% imbalanced, 5-tip tree with internode branches of equal length, and one 10-tip tree
% with an irregular topology and branches of variable lengths. Both species 
% trees were assigned equal root heights of 1e6 generations and equal Ne values of 150000 on all 
% branches, and we simulated a 5e6-bp chromosome for each using \emph{ipcoal}. We broke each 
% chromosome down into its component "initial genealogies" -- those that start each segment 
% bounded by changes in topology -- and the accompanying segment lengths (i.e. waiting 
% distances). Using these values and a known recombination rate of 1e-9 recombs/bp/generation, 
% we calculated the likelihood that each of 41 proposed Ne values produced the set of 
% genealogies and waiting distances. Using this approach, we recovered a correctly inferred Ne 
% value of 150000 for both trees.


% with larger Ne values. This occurs for two reasons: first, genealogies with longer 
% branches have a higher probability of any recombination event occurring, since the
% rate is proportional to the sum of edge lengths; second, when Ne is large it is 
% more likely that many genealogy edges will exist in the same species tree intervals
% together, 
% coalescent events are more likely to occur deeper in time


% brief methods description
% Next, we tested the effect of variation in basic species tree parameters on expected waiting 
% distances to tree changes and topology changes (Fig.~\ref{fig:fig3}). We started with four 
% different species trees: two imbalanced and two balanced. For each pair, we used a large tree 
% (10 tips), and a small tree (5 tips) that was pruned from the large tree, with internode 
% distances kept the same. On each species tree, we generated 1000 random \emph{unlinked} 
% genealogies using MSC probabilities and using 
% each of 9 evenly spaced Ne values, ranging from 50000 to 250000. We calculated the expected 
% waiting distance 
% to a tree change and to a topology change for each genealogy/species tree pair, assuming a 
% recombination rate of 1e-9 recombs/bp/generation. In Fig.~\ref{fig:fig3}, we show the mean 
% expected waiting distances to tree and topology changes for each species tree and for each Ne 
% value. The decline in expected waiting distances across Ne values and from small to large 
% trees demonstrates that, on average, waiting distances to tree and topology changes decrease 
% with increasing numbers of tips sampled and with increasing Ne values. 





% \begin{figure}[t]
% 	\centering
% 	%\fbox{\rule[-.5cm]{4cm}{4cm} \rule[-.5cm]{4cm}{0cm}}
% 	\includegraphics[width=0.9\textwidth]{figures/Fig6-constant_ne_inf.pdf}
% 	\caption{
% 		Inference of species tree Ne values from genealogies, observed waiting 
% 		distances to topology changes, and recombination rate. We generated two different 
% 		species trees: Both have root heights of 1e6 generations, but one has five tips, 
% 		an unbalanced topology, and identical internode lengths, while the other has ten 
% 		tips, an irregular topology, and irregular branch lengths. Using a recombination 
% 		rate of 1e-9 recombs/bp/generation and a constant Ne value of 150000 over all 
% 		branches, we generated a 5MB tree sequence from each species tree using 
% 		\emph{ipcoal}. Then, we decomposed the alignment into segments bounded by 
% 		topology changes in the genealogies, and we recorded the initial genealogy 
% 		for each segment. Finally, we calculated the likelihood of the set of 
% 		genealogies and waiting distances, along with the recombination rate, at 41 
% 		different proposed Ne values. For both sequence alignments, 150000 was 
% 		correctly inferred as the Ne value.
% 	}
% 	\label{fig:fig5}
% \end{figure}



%%%%%%%%%%%%%%%%%%%%%%%%%%%%%%%%%%%%%%%%%%%%%%%%%%%%%%%%%%%%%%%%%%%%%%%%%%%
%%%%%%%%%%%%%%%%%%%%%%%%%%%%%%%%%%%%%%%%%%%%%%%%%%%%%%%%%%%%%%%%%%%%%%%%%%%
%%%%%%%%%%%%%%%%%%%%%%%%%%%%%%%%%%%%%%%%%%%%%%%%%%%%%%%%%%%%%%%%%%%%%%%%%%%
%%%%%%%%%%%%%%%%%%%%%%%%%%%%%%%%%%%%%%%%%%%%%%%%%%%%%%%%%%%%%%%%%%%%%%%%%%%
%%%%%%%%%%%%%%%%%%%%%%%%%%%%%%%%%%%%%%%%%%%%%%%%%%%%%%%%%%%%%%%%%%%%%%%%%%%
%%%%%%%%%%%%%%%%%%%%%%%%%%%%%%%%%%%%%%%%%%%%%%%%%%%%%%%%%%%%%%%%%%%%%%%%%%%
%%%%%%%%%%%%%%%%%%%%%%%%%%%%%%%%%%%%%%%%%%%%%%%%%%%%%%%%%%%%%%%%%%%%%%%%%%%
%%%%%%%%%%%%%%%%%%%%%%%%%%%%%%%%%%%%%%%%%%%%%%%%%%%%%%%%%%%%%%%%%%%%%%%%%%%
%%%%%%%%%%%%%%%%%%%%%%%%%%%%%%%%%%%%%%%%%%%%%%%%%%%%%%%%%%%%%%%%%%%%%%%%%%%
%%%%%%%%%%%%%%%%%%%%%%%%%%%%%%%%%%%%%%%%%%%%%%%%%%%%%%%%%%%%%%%%%%%%%%%%%%%
%%%%%%%%%%%%%%%%%%%%%%%%%%%%%%%%%%%%%%%%%%%%%%%%%%%%%%%%%%%%%%%%%%%%%%%%%%%
%%%%%%%%%%%%%%%%%%%%%%%%%%%%%%%%%%%%%%%%%%%%%%%%%%%%%%%%%%%%%%%%%%%%%%%%%%%
%%%%%%%%%%%%%%%%%%%%%%%%%%%%%%%%%%%%%%%%%%%%%%%%%%%%%%%%%%%%%%%%%%%%%%%%%%%
%%%%%%%%%%%%%%%%%%%%%%%%%%%%%%%%%%%%%%%%%%%%%%%%%%%%%%%%%%%%%%%%%%%%%%%%%%%


\section{Discussion}

% Restate the problem
Genealogical relationships vary spatially across chromosomes, reflecting 
a history of recombination between genome segments inherited from 
different ancestors. Such variation can be modeled by the sequentially 
Markov coalescent, which provides a generative process upon which 
many statistical methods have been developed \citep{mcvean2005approximating, spence_inference_2018}.
% ledto many advances for the study of linked genome data.
% The SMC' describes a generative 
% process for which statistical methods can be developed to model the variation 
% between sequential genealogies. 
% This has led to many significant 
% advances for the study of linked genome data. 
% However, SMC'-based methods remain limited with regard to the scale 
% at which they are applied, typically either acting across 
% very few samples and only considering pairs of coalescent events instead of entire 
% genealogies \citep{terhorst_etal2016,li_durbin2011, schiffels_durbin2014}. 
%%The forward-backward algorithm of PSMC/MSMC/SMC++ does consider the whole sequence
%%of trees, and being grounded in SMC' they do consider invisible recombination events
%%In my mind the main limitation is with regard to sampling and constraining the model
%%To an analytical solution for just two samples, studying the timing of a coalescence 
%%between pairs rather than the relationships among all samples
However, most applications of the SMC' remain highly limited with regard to 
the scale over which they extract information from genomes -- extending forward 
just one recombination event at a time. 
By contrast, the recent development of solutions for predicting 
tree- and topology-change waiting distances under the SMC' \citep{deng_distribution_2021} 
effectively adds two additional longer-range sources of information for 
any position in a genome. In this original formulation, these distances are a 
result of the probabilities of different phenomenological outcomes of the 
SMC’ process given a genealogy embedded in a single population coalescent
model with constant $N_e$.
% within the constraints of a demographic model.
%regardless of the outcome for the genealogy \citep{terhorst_etal}. 
%However, 
%for many datasets, 
%this limits the information that is available for SMC-based inference methods, 
%recombination events between pairs of individuals will often be uninformative 
%and the signal in the sequence data resulting from changes in the underlying genealogies
%will be spread across larger distances and will simultaneously impact relationships among all samples. 
% In contrast, the recent solutions by \citep{deng_distribution_2021} for the probabilities 
% of different categorical types of recombination events (tree-changes and 
% topology-changes) focus on "thinning" out invisible recombination events -- 
% instead modeling impactful recombination events 
% that extend over great spatial genomic distances and affect the relationships among samples. 
% Further, these solutions are for the full genealogy of all samples simultaneously rather 
% than isolating a subset of samples and coalescences. 
Here we extended this framework, deriving new solutions for the probabilities 
of tree-change and topology-change events for a genealogy embedded 
in any arbitrarily parameterized structured coalescent model. 
These solutions lay a groundwork for exploring how variation in
species tree parameters affects neutral expectations of genealogical 
heterogeneity across chromosomes.

% These solutions, extended from initial work by \citep{deng_distribution_2021}, 
% lay a groundwork for exploring how variation in species tree parameters 
% affects neutral expectations of genealogical heterogeneity across chromosomes.

% This provides a new framework for modeling spatial genealogical variation

% Summarize what we did
% We solved for the expected turnover rate in genealogical trees and topologies 
% along a genome under an arbitrary species tree topology with arbitrary 
% divergence times, and with arbitrary Ne values for each species tree branch.
%structuring the equations to accept an arbitrary species tree topology 
%and a different, arbitrary Ne value for each species tree branch. 
% These solutions, extended from initial work by \citep{deng_distribution_2021}, 
% lay a groundwork for exploring how variation in species tree parameters 
% affects neutral expectations of genealogical heterogeneity across chromosomes.

\subsection{Applications of the MS-SMC'}
% Our primary result is the ability to predict length of a genealogy
Our MS-SMC' approach provides a predictive model for the relationship between 
a parameterized species tree and the length of a genomic interval over which 
a genealogy is expected to be observed. We demonstrated the accuracy of our 
implementation relative to stochastic simulations performed under both the 
full coalescent with recombination and the SMC' approximation 
\citep{hudson1983properties,wiuf_recombination_1999,mcvean2005approximating}. 
Within the our framework, MSC model parameters determine rates of coalescence 
within species tree intervals and prevent coalescence between lineages separated
into different species tree intervals.
%and dictate where coalescence may occur, 
% preventing coalescences among lineages separated into different
% species tree intervals. 
% For any MSC model, the effects of MSC parameters
% with regard to genealogy turnover can be statistically 
The effects of MSC model parameters on spatial genealogical variation can be statistically
modeled and visualized (Fig.~\ref{fig:fig1}; Fig.~\ref{fig:figS-edge-probabilities}). 
We show that the neutral rate
of turnover in genealogies and topologies across a genome is highly 
dependent on species tree model parameters.


% Recap of what a waiting distance is... maybe get rid of this.
% The expected waiting distance between recombination events under the SMC' 
% is modeled as the product of the recombination rate (in units of events 
% per site per generation) and the summed edge lengths of a current genealogy 
% (in units of generations). Because only a subset of possible recombination 
% events cause a tree-change or topology-change, the expected waiting distances 
% between these categorical types of events can be similarly modeled by simply
% weighting by the probability that a recombination event is of the specified type.

% Previously, lengths could only be simulated .But analytical methods are better.
A complex relationship exists between a parameterized MSC model, 
the distribution of genealogies that can arise under that model, and the 
spatial distances over which those genealogies are expected to span.
Previously, such patterns could only be examined through stochastic simulations. 
For example, \cite{mckenzie_multispecies_2020} used exhaustive simulations to examine 
the effect of species tree parameters on genetic linkage by varying species tree
length, size, and shape. 
While this approach is practical for estimating the \emph{mean} linkage across
a large set of sampled genealogies under a specific demographic model, it is
impractical for estimating the persistence of \emph{individual} genealogies. 
% Indeed, a large distribution of simulated waiting distances would need to be 
% generated for every genealogy to obtain expectations.
% Simulation approaches are particularly intractable for studying sequences of 
% many genealogies, for which individual distributions would need to be
% generated for every tree in a sequence. 
% Similarly, it did not... more here please.
In addition to providing fast calculations of waiting distances, 
analytical solutions also offer the opportunity to develop likelihood-based
methods for fitting models that link MSC model parameters to ARGs.
% inferring MSC models from ARGs, or ARGs from MSC models 
% (discussed below).
% framework sequences of observed waiting distances, helping infer MSC models from ARGs or
% ARGs from MSC models (see below).

% The analytical solutions that we derived in this study 
% allow us to quickly predict waiting distances for any embedded genealogy. 
% Furthermore, they allow us to develop a likelihood framework for modeling
% sequences of observed waiting distances, helping infer MSC models from ARGs or
% ARGs from MSC models (see below).

% This framework can be extended...
Many extensions of the MS-SMC' are possible, including applications to more
complex demographic models, and the development of specific hypothesis testing
frameworks. 
% allowing for the development
% of hypothesis testing frameworks, or applications to more complex demographic models.
For example, instead of embedding genealogies in a species tree, they could instead
be embedded in a species network following the multispecies network coalescent model 
\citep{wen_bayesian_2016}. This would involve modeling genealogy embeddings as a 
probabilistic process that could follow one of several possible paths through a network.
Differences between the expected waiting distances in genomic regions derived from 
one embedding path history versus another may be highly informative about the 
network model in which genealogies are embedded. 
The incorporation of linked genealogical information may prove valuable 
towards resolving intractable problems in species tree or species network
inference, by moving beyond the limited information available 
from the frequencies of unlinked gene trees.




% into phylogenetic net
% Such information may be useful towards inferring local hybrid ancestry, or 
% for estimating or comparing phylogenetic network models.
% adds further complexity to the MSC by modeling ancestral reticulation events.
% Evaluating waiting distances between topology changes in genomic regions derived 
% from one network history versus another may be highly informative for inferring 
% local hybrid ancestry while avoiding falsely implicating regions of shared ancestry 
% due to ILS alone, or for inferring phylogenetic networks.
% the expected distance 
% from a given genealogy and to estimate the expected distance over which 
% monophyly is expected to persist for this clade under neutrality. Doing so would be useful
% for investigating turnover in specific relationships between taxa. 


% this approach for estimating waiting distances MS-SMC' 
% are possible. One next step could be to isolate a clade
% from a given genealogy and to estimate the expected distance over which 
% monophyly is expected to persist for this clade under neutrality. Doing so would be useful
% for investigating turnover in specific relationships between taxa. 
% Another extension would be to accommodate the multispecies network coalescent, which 
% adds further complexity to the MSC by modeling ancestral reticulation events.
% Evaluating waiting distances between topology changes in genomic regions derived 
% from one network history versus another may be highly informative for inferring 
% local hybrid ancestry while avoiding falsely implicating regions of shared ancestry 
% due to ILS alone, or for inferring phylogenetic networks.
%% still need more here -- maybe stressing the specific value of the *distance*
%% approach as a computational solution for likelihoods that we never thought we
%% would have the power to do (eg marginalizing across sequence data probs given 
%% all possible args is not possible)
% Many extensions of this approach for estimating waiting distances MS-SMC' 
% are possible. One next step could be to isolate a clade
% from a given genealogy and to estimate the expected distance over which 
% monophyly is expected to persist for this clade under neutrality. Doing so would be useful
% for investigating turnover in specific relationships between taxa. 
% Another extension would be to accommodate the multispecies network coalescent, which 
% adds further complexity to the MSC by modeling ancestral reticulation events.
% Evaluating waiting distances between topology changes in genomic regions derived 
% from one network history versus another may be highly informative for inferring 
% local hybrid ancestry while avoiding falsely implicating regions of shared ancestry 
% due to ILS alone, or for inferring phylogenetic networks.
%%^specifically as a null hypothesis! 

% MSC model requires gene tree frequencies, but what is a gene tree?
% The multispecies coalescent is a model to describe an expected distribution 

% The multispecies coalescent describes an expected distribution of genealogies
% from unlinked regions of a genome, and therefore, despite the increasing 
% availability of whole-genome data, it remains common practice to subsample 
% a small number of unlinked loci from whole genomes for species tree inference
% \citep[e.g.,][]{jarvis_whole-genome_2014}, to avoid this bias. 
% This effectively discarding the vast majority of sequenced data. 
% genomic datasets are often 
% filtered prior to MSC analyses to avoid sampling linked regions, which could
% bias this distribution. %effects on the distribution of sampled genealogies.
% can cause this
% distribution to deviate from its expectation, 
% s under the MSC, 
% multi-locus datasets are often highly filtered to avoid this bias. %sampling linked loci.
% and is the basis for phylogenetic methods aimed 
% at inferring a species tree as a hierarchical model of relationships among 
% populations or species.
% However, because genetic linkage can cause the distributions of genealogies
% to deviate from their expectations under the MSC, multi-locus datasets are 
% often highly filtered to avoid this bias. %sampling linked loci.
% among genealogies sampled from different regions
% of a genome can cause their distribution to deviate from the expectations of the
% MSC, multi-locus datasets used for species tree inference are often highly filtered to 
% avoid this type of model violation. 
% For example, even as whole genome sequence data has become increasingly available, 
% it remains common practice to subsample a small number of discrete unlinked loci
% from whole genomes for species tree inference \citep[e.g.,][]{jarvis_whole-genome_2014},
% effectively discarding the vast majority of sequenced data. 

\subsection{Phylogenetic and local ancestry inference}

% intralocus recombination, concatalescence, sliding windows, and null models.
By linking species tree parameters to observable patterns in ARGs the MS-SMC' 
can be used to improve both gene tree and species tree inference methods. 
One very practical application of waiting distance expectations 
calculated under the MS-SMC' is to serve as a guide for selecting appropriate 
locus lengths for MSC analyses, in effort to avoid intra-locus recombination. 
This process causes data within a locus to derive from multiple variable genealogies, 
such that inferred gene trees represent concatenation artifacts.
For many multispecies datasets, topology-change waiting distances are much shorter
than sampled locus lengths \citep{mckenzie_multispecies_2020}, and this is 
especially likely when gene trees are inferred from large genomic sliding windows 
\citep[e.g.,][]{li2019recombination}. 
When repeated across many loci, such concatenation artifacts can cause 
the distribution of gene trees, or of their summary statistics, to deviate 
from expectations under the MSC -- a process termed concatalescence 
\citep{gatesy_concatenation_2013}. 


% By addressing intra-locus recombination as a source of gene tree error, 
% phylogenetic inference methods can be improved. ARG inference can be 
% considered at the scale of individual contigs, as opposed to whole 
% chromosomes... 
One way to improve gene tree inference for individual loci is to 
re-conceive the problem as one in which loci can have multiple
gene tree histories, and are thus better represented as ARGs.
Applications of ARG inference have historically been applied at the
scale of entire chromosomes, and usually to samples that are modeled
as existing within a single population 
\citep{rasmussen2014genome, kelleher2019inferring, speidel2019method}.
However, ARGs can exist for any stretch of the genome, 
including short aligned contigs, or genes, and more recent methods can 
even infer ARGs conditional on a structured demographic model that 
includes splits between more distantly related genomes 
\citep{hubisz2020inference}. 
Although our example likelihood-based implementation of the MS-SMC' 
showed that MSC model parameters can be estimated from an observed ARG 
(Fig.~\ref{fig:fig-likelihood}, Fig.~\ref{fig:fig-likelihood-posterior}), 
we expect that many useful applications of the MS-SMC' will likely come 
from the inverse application: inferring ARGs given a parameterized species
tree model. Or, from joint inference of both MSC models and ARGs. 
We speculate that by incorporating waiting distance expectations 
between tree and topology-change events into existing frameworks, such 
as ARGWeaver-D, this additional spatial information could improve both
accuracy and convergence.

% The challenge of reconstructing accurate genealogies for such regions 
% presents a major source of error in evolutionary studies. These 
% gene trees serve not only as input to MSC-based models, but are also 
% often of interest for providing insight into the evolutionary history 
% of functional traits \citep{moore_targeted_2018}. 

% SNP-based methods, discarding data, and a new paradigm.
In contrast to current phylogenomic inference approaches, which tend to 
either ignore genetic linkage, or to discard the vast majority of 
sequenced data in effort to avoid it, one could envision an 
alternative, spatially-aware phylogenetic inference framework, 
that could more effectively utilize linked genomic data. 
This would mark a major transition in phylogenetics, where
recombination could be viewed as a source of information as opposed to 
a source of error. We see the MS-SMC' as an important step in this 
direction. One approach may be to build upon the framework of the species
tree inference method SNAPP \citep{bryant2012inferring}, 
which subsamples a single unlinked SNP from each locus with the goal
of bypassing the problem of gene tree inference by integrating over a 
distribution of genealogies that could produce each observed SNP pattern. 
A theoretical ARG-based implementation of this approach might similarly 
analyze many linked SNPs to bypass ARG inference by integrating over a 
distribution of ARGs that could produce each linked pattern. 
By reducing the complexity of ARG inference to a problem of windows between 
topology-change events, as opposed to any two recombination events, 
the MS-SMC' provides a more efficient framework that could potentially
make methods linking ARGs and species tree inference possible.

% Evo Hypotheses; Null model; improving ARG inference.
Finally, a common goal of many local ancestry inference methods is to test 
evolutionary hypotheses involving selection or introgression \citep{martin_exploring_2017}.
For example, sliding window analyses have been used to identify putatively 
introgressed loci in \emph{Heliconius} butterflies \citep{zhang2016genome} 
and felids \citep{li2019recombination}. Our results suggest that such conclusions
should be examined critically...



% \subsection{Local ancestry inference}

% A major challenge for such methods is that genealogies and their waiting 
% distances cannot be observed directly, and so most approaches will require 
% either jointly inferring ARGs, or integrating over distributions of possible 
% % ARGs. However, genetic linkage can also provide useful phylogenetic information 
% % even when ARG inference is unfeasible, such as among distantly related genomes. 


% Of course, the MSC already allowed us to calculate the probability of observing a particular 
% genealogy at some location in the genome, but the equations here represent a further step by 
% generating a density function that represents the likelihood of \emph{persistence} 
% of that topology across some region, under neutrality alone. 
% This finding is particularly important for the practice of identifying evidence 
% of selection or introgression based on the spatial distribution of gene tree 
% patterns, which is an increasingly popular goal of phylogenomic studies. 
% For example, sliding-window analyses for detecting introgression have 
% been used to identify putatively introgressed loci in \emph{Heliconius} 
% butterflies \citep{zhang2016genome} and felids \citep{li2019recombination}. 


% A major challenge for this vision is that genealogies and their waiting 
% distances cannot be observed directly, and so many approaches will require 
% either jointly inferring ARGs, or integrating over distributions of possible 
% ARGs. However, genetic linkage can also provide useful phylogenetic information 
% even when ARG inference is unfeasible, such as among distantly related genomes. 

% 
% Genetic linkage can also bias species tree inference in the context of 
% intra-locus recombination. This causes data within a locus to derive from 
% multiple variable genealogies, and introduces concatenation artifacts into 
% gene tree inference. When repeated across many loci, this can cause 
% the overall distribution of gene trees, or of their summary statistics, 
% to deviate from expectations under the MSC -- a process termed 
% concatalescence \citep{gatesy_concatenation_2013}. 
% One very practical application of the MS-SMC' is to serve as a guide for 
% selecting appropriate locus lengths to avoid intra-locus tree or topology
% variation in MSC analyses. Mean waiting distances can be estimated for a 
% proposed species tree model, recombination rate, and number of samples per 
% species. For data sets in which tree and topology-change waiting distances 
% are much shorter than locus lengths, SNP-based species tree inference 
% methods \citep[e.g.,][]{chifman2014quartet, bryant2012inferring} 
% may be preferable.




% . Thus, any 
% approach would require either jointly inferring ARGs, or integrating over 
% distributions of possible ARGs. 


% One approach, discussed below, focuses on the scale of whole genomes. However, 
% genetic linkage could alternatively provide information at local scales as well, 
% even among highly divergent species for which complete ARG inference is not 
% possible. 



% genetic linkage may 

% However, before such an approach could become feasible, a number of significant 
% challenges would need to be overcome, not least of which being the fact that 
% genealogies and their waiting distances cannot be observed directly. Thus, any 
% approach would require either jointly inferring ARGs, or integrating over 
% distributions of possible ARGs. 

% Because species trees
% can be inferred from unlinked data, waiting distance information may be most applicable
% for ARG inference given an inferred MSC model.

% the most serious of which being the fact that genealogies
% cannot be observed directly, and so any approach would likely require either 
% inferring ARGs or integrating over distributions of possible ARGs. 
% Another possible direction may involve bypassing local gene tree inference 
% altogether, as in the approach taken by SNAPP \citep{bryant2012inferring}, 
% which can compute the likelihood of a species tree from unlinked SNP 
% patterns by effectively integrating over all possible gene trees that 
% could produce each SNP. A spatially explicit version might instead
% aim to calculate the likelihood that any two SNP patterns
% , and thus their underlying topologies, 
% %% (would probably start with topos, and then calculate snps from topos...)
% would exist given the spatial distance
% separating them. 

% The development of new inference methods that can more effectively
% utilize linked genome data could offer new opportunities to address 
% some of the most challenging phylogenetic problems.

% a common practice for has been to 
% subsample a small number of discrete unlinked loci from whole genome 
% alignments for species tree inference \citep[e.g.,][]{jarvis_whole-genome_2014}
% effectively discarding the vast majority of sequenced data. 
% The multispecies coalescent is a model to describe the expected distribution 
% of unlinked genealogies given a parameterized MSC model and is the basis
% for modern phylogenetic approaches that infer a species tree as a 
% hierarchical model of relationships among populations or species. 
% However, because genetic linkage among genealogies sampled from different regions
% of a genome can cause their distribution to deviate from the expectations of the
% MSC, multi-locus datasets used for species tree inference are often highly filtered to 
% avoid this type of model violation. For example, even as whole genome sequence data 
% has become increasingly available, a common practice for has been to 
% subsample a small number of discrete unlinked loci from whole-genome 
% alignments for species tree inference (e.g., Jarvis paper and that recent Moth paper), 
% effectively discarding the vast majority of sequenced data. 

% Although in many cases this may be sufficient for species tree inference, ...
% Even after subsampling unlinked loci, genetic linkage can still bias
% species tree inferences if the data within a locus is derived from 
% multiple variable genealogies. 



% intra-locus recombination, where the data within a locus is derived from 
% multiple variable genealogies. 
% This introduces concatenation artifacts into gene tree inference, which
% can bias either distributions of gene trees, or of their summary statistics, 
% such as quartet frequencies, leading to deviations from expectations under the 
% MSC -- a process termed concatalescence \citep{gatesy_concatenation_2013}. 
% tree inference can 
% still
% face potential problems from genetic linkage if the genealogical data within 
% individual loci is variable. 
% In theory, a locus is meant to correspond to sequences evolved on only a single 
% genealogical tree or topology across its entire length, depending on whether 
% the inference method uses branch length information \citep[e.g.,][]{liu2010maximum}
% or not \citep[e.g.,][]{zhang2018astral}. 
% If a locus corresponds to multiple genealogies then its inferred gene tree 
% will be influenced by concatenation, which can bias the distribution
% of gene trees, and even summary statistics like quartet frequencies, 
% to deviate from the expectations of the MSC -- a process termed concatalescence 
% \citep{gatesy_concatenation_2013}. One practical 
% One very practical application of the MS-SMC' is to serve as a guide for 
% selecting appropriate locus lengths for MSC analyses. A reasonable waiting
% distance between tree or topology changes can be estimated for a proposed
% species tree model, recombination rate, and number of samples per species

% , where a reasonable waiting distance between
% genealogical trees or topologies can be estimated given a proposed 
% species tree model, recombination rate, and number of samples per species.

% One could envision a future, spatially explicit phylogenetic inference
% framework in which linked genome data can be used directly for species
% tree inference. This would mark a major transition in phylogenetics, where
% recombination would shift from being viewed as a source of error to becoming
% a source of information. We see the MS-SMC' as a small step in this 
% direction. 
% As an example, we showed that species tree parameters can be 
% estimated from the information in genealogical waiting distances alone. 
% However, we must overcome many challenges before this approach 
% could become practical, the most serious of which being the fact that genealogies
% cannot be observed directly, and so any approach would likely require either 
% inferring ARGs or integrating over distributions of possible ARGs. 
% Another possible direction may involve bypassing local gene tree inference 
% altogether, as in the approach taken by SNAPP \citep{bryant2012inferring}, 
% which can compute the likelihood of a species tree from unlinked SNP 
% patterns by effectively integrating over all possible gene trees that 
% could produce each SNP. A spatially explicit version might instead
% aim to calculate the likelihood that any two SNP patterns
% , and thus their underlying topologies, 
% %% (would probably start with topos, and then calculate snps from topos...)
% would exist given the spatial distance
% separating them. 
% To extend these SNP-based methods and/or to improve gene-tree-based methods to better delimit gene tree breakpoints, 
% we propose that incorporating the rates of turnover observed in the data as 
% information could actually offer useful new information for inferring the species tree 
% model that generated it. 


% \subsection{Local ancestry inference}
% As whole genomes 

% 1. In most cases, unlinked genomic data may be sufficient to accurately infer 
% an MSC model.
% 2. Hypotheses to test
% 3. But lack of null model. We now can have a hypothesis testing framework.
% 1. Similarly, ARG slash local ancestry inference methods employ model-based
% approaches that similarly use the SMC'. However, these approaches are 
% currently limited in the range over which information is extracted from 
% spatial genealogical patterns. Effectively reaching only one recombination
% event at time. By incorporating tree-change or topology-change events, 
% and their distances, ARG inference methods could optimize ARG inference
% ... 
% 2. This may especially help to extend the utility of such methods to more
% deeply divergent populations, where waiting distances are shorter, and may
% often involve many no-change events with little information for inferring
% genealogies.


% The ultimate goal of ARG inference in phylogenomic or population genomic studies
% is often to detect signals of introgression or selection. 
% However, even in the case of a neutral coalescent process 
% with constant effective population sizes and with a constant recombination rate 
% across the genome, highly structured demographic models can exhibit
% high variance in the expected waiting distances until genealogical 
% topology changes (e.g. Fig.~\ref{fig:fig-validation}). As genealogical trees and 
% topologies vary along the genome, the waiting distance probability distribution 
% does too -- the result of this is that certain genealogies are expected to persist longer than others 
% due to their topology and coalescence times relative to the demographic model. 
% Until now, there has been no analytical approach for generating a null hypothesis 
% that describes the expected length of a region spanned by a particular genealogy under absolute neutrality.
% Our results allow us to calculate this null expectations and to probe null hypotheses concerning the probability 
% of observing specific waiting distances under different demographic models. 
% Of course, the MSC already allowed us to calculate the probability of observing a particular 
% genealogy at some location in the genome, but the equations here represent a further step by 
% generating a density function that represents the likelihood of \emph{persistence} 
% of that topology across some region, under neutrality alone. 
% This finding is particularly important for the practice of identifying evidence 
% of selection or introgression based on the spatial distribution of gene tree 
% patterns, which is an increasingly popular goal of phylogenomic studies. 
% For example, sliding-window analyses for detecting introgression have 
% been used to identify putatively introgressed loci in \emph{Heliconius} 
% butterflies \citep{zhang2016genome} and felids \citep{li2019recombination}. 
% Further, since we are able to calculate the likelihood of observing any sequence of waiting 
% distances associated with an ARG, we speculate that incorporating our waiting distance 
% expectations could be incorporated into ARG-inference methods like
% ARGweaver, ARGweaver-D, tsinfer, and relate \citep{rasmussen2014genome, hubisz2020inference, kelleher2019inferring, speidel2019method} 
% as an additional source of information. 

%Topological gravity wells. 
%Even in the case of a neutral coalescent process 
%with constant effective populations sizes and constant recombination rate 
%across the span of a genome, highly structured demographic models can exhibit
%high spatial variance in the expected waiting distances until topology changes. 
%This finding is particularly important for the practice of identifying evidence 
%of selection or introgression based on the spatial distribution of gene tree 
%patterns. For example, sliding-window analyses for detecting introgression have 
%been used to identify putatively introgressed loci in \emph{Heliconius} butterflies \citep{zhang2016genome}. 
%Our results here highlight the fact that the demographic history of this group is 
%important for establishing a null hypothesis for the expected rate of turnover of genealogies along the genome.


%We began with a simple question: what is the expected turnover rate in 
%topologies along a genome under a species tree model? We generalized a 
%recent solution that used a single population and constant Ne \citep{deng_distribution_2021}, instead 

% \subsubsection{older}

% We solved for the expected turnover rate in genealogical trees and topologies 
% along a genome under an arbitrary species tree topology with arbitrary 
% divergence times, and with arbitrary Ne values for each species tree branch.
% %structuring the equations to accept an arbitrary species tree topology 
% %and a different, arbitrary Ne value for each species tree branch. 
% These solutions, extended from initial work by \citep{deng_distribution_2021}, 
% lay a groundwork for exploring how variation in species tree parameters 
% affects neutral expectations of genealogical heterogeneity across chromosomes.

% % what do our results mean overall.
% A primary result of our work is solving the mechanistic link between a given species tree 
% and the length of a genomic interval representing a single genealogy 
% (i.e. calculating the expected waiting distance until a genealogy change). 
% With our analytical results it is clear how MSC parameters of divergence times and 
% effective population sizes influence these waiting distances, most obviously 
% by constraining the number and identity of available lineages and by determining 
% the coalescence rate in each branch of the species tree. 
% These parameters also affect the rate of recombination events along the genome, since the 
% number of recombination events per base pair is dependent on the total branch 
% length of each underlying genealogy. By preventing coalescence between select lineages toward the present, 
% species tree divergence events enforce minimum branch lengths for the genealogies, 
% increasing the number of recombination events per base pair. Similarly, by affecting coalescence rates, variation in Ne 
% affects the per-base-pair recombination rate. This is because coalescences farther back in time 
% (which are expected to be more common if Ne is large)
% increase the total branch lengths of the genealogies.
% Topological and sampling parameters, including tree shape, tree size (i.e. number of tips), 
% and the distribution of samples among species tree 
% lineages, similarly affect the expected distances until genealogy 
% changes. These factors all exert their influence via the same general mechanisms as above: they affect the 
% probability of coalescence among certain lineages by constraining the availability of those lineages 
% for coalescence with each other, and they influence the 
% rate of recombination by affecting the total branch length of each genealogy. 
% Taken together, it is clear that the scale at which we observe neutral turnover across 
% genealogies is highly dependent on the species tree model. The potential 
% intricacy of this species tree model alongside expected variation in individual genealogies 
% can lead to patterns of genealogical turnover (and therefore, linkage) that are highly complex. 
% %Because of low levels of incomplete lineage sorting, highly 
% %structured models might have much longer waiting distances than single-population models. 
% Previously, the expected linkage in phylogenetic datasets could only be computed 
% through exhaustive simulations (e.g., \citep{mckenzie_multispecies_2020}. While such methods
% are practical for estimating the \emph{mean} linkage across all genealogies under a 
% specific demographic model, they are less helpful for estimating the 
% persistence of \emph{individual} genealogies in localized regions. To generate an approximate distribution 
% of waiting distances locally on a chromosome using simulation methods, 
% simulations generating a full probability distribution must be 
% run individually for each genealogy in the sequence. 
% Although this is benign across single, short segments, it is not a tractable solution across long 
% sequences of genealogies and/or across many replicates. 

% % importance to phylogenetics
% %By accounting for the genomic heterogeneity that is expected due to incomplete 
% %lineage sorting, t
% While the multispecies coalescent model has facilitated the widespread 
% use of multilocus data for phylogenetic inference by accounting for genomic heterogeneity, 
% it does not consider autocorrelation along the genome due to linkage.
% %, and it assumes 
% %that each locus represents only a single genealogy. In reality, these assumptions might 
% %often be violated \citep{gatesy_concatenation_2013}. 
% %As phylogenetic systematics 
% %continues to turn toward whole genomes, methods should seek to extend the MSC to take advantage 
% %of the increased resolution offered by genomic data. 
% Specifically, the MSC overlooks the process of recombination, assuming that each locus 
% represents a single genetic history and that multiple loci are completely unlinked from one another. 
% From our results, and from previous work, we know that species tree parameters and recombination 
% rates will dictate the rate and magnitude of genealogical turnover along a chromosome, 
% potentially resulting in -- in some cases -- high linkage between loci, and 
% -- in other cases -- multiple genealogical topologies 
% per locus. Therefore, not accounting for recombination might mislead 
% summary statistics methods \citep{liu2010maximum,gatesy_concatenation_2013,zhang2018astral}. 
% Some methods bypass genealogy inference by operating directly on SNP 
% frequencies \citep{bryant2012inferring,chifman2014quartet,vachaspati2018svdquest}, 
% and therefore might largely avoid bias from ignoring recombination. 
% To extend these SNP-based methods and/or to improve gene-tree-based methods to better delimit gene tree breakpoints, 
% we propose that incorporating the rates of turnover observed in the data as 
% information could actually offer useful new information for inferring the species tree 
% model that generated it. 


% %Inference of genealogies along a chromosome is a common goal in population genetics, and similar efforts have been undertaken in phylogenetics. Often, the goal of such efforts is to detect signals of introgression or selection. However, the phylogenetic approaches usually do not explicitly incorporate a model for recombination \citep[e.g.,][]{li2019recombination}. A notable exception to this is ARGweaver-D, which accepts models with population divergence and migration event parameters. Rather than derive probabilities of sequences of genealogical trees, ARGweaver-D uses an MCMC to sample the sequences. This approach is a powerful extension of the single-population ARGweaver method and has been applied successfully to study evolution of hominins, but it is limited to small numbers of samples. Challenges remain for studying properties of tree sequences for larger sets of samples.



% %Rather than inferring the species tree model, many modern genomic methods aim to 
% %These  methods aim to 
% %infer ARGs analyzing local patterns along the genome.
% The ultimate goal of ARG inference in phylogenomic or population genomic studies
% is often to detect signals of introgression or selection. 
% However, even in the case of a neutral coalescent process 
% with constant effective population sizes and with a constant recombination rate 
% across the genome, highly structured demographic models can exhibit
% high variance in the expected waiting distances until genealogical 
% topology changes (e.g. Fig.~\ref{fig:fig-validation}). As genealogical trees and 
% topologies vary along the genome, the waiting distance probability distribution 
% does too -- the result of this is that certain genealogies are expected to persist longer than others 
% due to their topology and coalescence times relative to the demographic model. 
% Until now, there has been no analytical approach for generating a null hypothesis 
% that describes the expected length of a region spanned by a particular genealogy under absolute neutrality.
% Our results allow us to calculate this null expectations and to probe null hypotheses concerning the probability 
% of observing specific waiting distances under different demographic models. 
% Of course, the MSC already allowed us to calculate the probability of observing a particular 
% genealogy at some location in the genome, but the equations here represent a further step by 
% generating a density function that represents the likelihood of \emph{persistence} 
% of that topology across some region, under neutrality alone. 
% This finding is particularly important for the practice of identifying evidence 
% of selection or introgression based on the spatial distribution of gene tree 
% patterns, which is an increasingly popular goal of phylogenomic studies. 
% For example, sliding-window analyses for detecting introgression have 
% been used to identify putatively introgressed loci in \emph{Heliconius} 
% butterflies \citep{zhang2016genome} and felids \citep{li2019recombination}. 
% Further, since we are able to calculate the likelihood of observing any sequence of waiting 
% distances associated with an ARG, we speculate that incorporating our waiting distance 
% expectations could be incorporated into ARG-inference methods like
% ARGweaver, ARGweaver-D, tsinfer, and relate \citep{rasmussen2014genome, hubisz2020inference, kelleher2019inferring, speidel2019method} 
% as an additional source of information. 

%Our results here highlight the fact that demographic history plays an 
%important role in establishing a null hypothesis for the expected rate 
%of turnover of genealogies along the genome.

%Beyond its use for detecting patterns resulting from 
%non-neutral processes, incorporating recombination in phylogenetic-scale models 
%could also help improve species tree inference. For example, to the extent that 
%they are observable, the empirical distribution of waiting distances to topology 
%changes might be inferred and compared against the expected waiting distances for 
%a proposed species tree model (e.g., \textbf{Figure 5}). Further approaches could 
%determine the distribution of waiting distances to specific types of topology 
%changes, such as those that split up a focal clade.


%Topological gravity wells. 
%Even in the case of a neutral coalescent process 
%with constant effective populations sizes and constant recombination rate 
%across the span of a genome, highly structured demographic models can exhibit
%high spatial variance in the expected waiting distances until topology changes. 
%This finding is particularly important for the practice of identifying evidence 
%of selection or introgression based on the spatial distribution of gene tree 
%patterns. For example, sliding-window analyses for detecting introgression have 
%been used to identify putatively introgressed loci in \emph{Heliconius} butterflies \citep{zhang2016genome}. 
%Our results here highlight the fact that the demographic history of this group is 
%important for establishing a null hypothesis for the expected rate of turnover of genealogies along the genome.

%Examples: Heliconius. 




\subsection{Acknowledgements}
This work was supported by the National Science Foundation 
(NSF DEB-2046813 awarded to D.A.R.E. and NSF Graduate Research Fellowship 
DGE 16-44869 awarded to P.F.M.). Thanks to Yun Deng for discussion
on waiting distance methods, and to members of the Eaton Lab for valuable
feedback.


%\subsection{Citations}
%Citations use \verb+natbib+. The documentation may be found at
%\begin{center}
%	\url{http://mirrors.ctan.org/macros/latex/contrib/natbib/natnotes.pdf}
%\end{center}

%Here is an example usage of the two main commands (\verb+citet+ and \verb+citep+): Some people thought a thing \citep{kour2014real, hadash2018estimate} but other people thought something else \citep{kour2014fast}. Many people have speculated that if we knew exactly why \citet{kour2014fast} thought this\dots

%\subsection{Figures}
%\lipsum[10]
%See Figure \ref{fig:fig1}. Here is how you add footnotes. %\footnote{Sample of the first footnote.}
%\lipsum[11]

%\begin{figure}
%	\centering
	%\fbox{\rule[-.5cm]{4cm}{4cm} \rule[-.5cm]{4cm}{0cm}}
%	\includegraphics[width=0.6\textwidth]{genealogy_ebranch.pdf}
%	\caption{Sample figure caption.}
%	\label{fig:fig1}
%\end{figure}

%\subsection{Tables}
%See awesome Table~\ref{tab:table}.

%The documentation for \verb+booktabs+ (`Publication quality tables in LaTeX') is available from:
%\begin{center}
%	\url{https://www.ctan.org/pkg/booktabs}
%\end{center}


%\begin{table}
%	\caption{Sample table title}
%	\centering
%	\begin{tabular}{lll}
%		\toprule
%		\multicolumn{2}{c}{Part}                   \\
%		\cmidrule(r){1-2}
%		Name     & Description     & Size ($\mu$m) \\
%		\midrule
%		Dendrite & Input terminal  & $\sim$100     \\
%		Axon     & Output terminal & $\sim$10      \\
%		Soma     & Cell body       & up to $10^6$  \\
%		\bottomrule
%	\end{tabular}
%	\label{tab:table}
%\end{table}

%\subsection{Lists}
%\begin{itemize}
%	\item Lorem ipsum dolor sit amet
%	\item consectetur adipiscing elit.
%	\item Aliquam dignissim blandit est, in dictum tortor gravida eget. In ac rutrum magna.
%\end{itemize}


\bibliographystyle{ecol_let}
\bibliography{references}  

%%% Uncomment this line and comment out the ``thebibliography'' section below to use the external .bib file (using bibtex) .


%%% Uncomment this section and comment out the \bibliography{references} line above to use inline references.
% \begin{thebibliography}{1}

% 	\bibitem{kour2014real}
% 	George Kour and Raid Saabne.
% 	\newblock Real-time segmentation of on-line handwritten arabic script.
% 	\newblock In {\em Frontiers in Handwriting Recognition (ICFHR), 2014 14th
% 			International Conference on}, pages 417--422. IEEE, 2014.

% 	\bibitem{kour2014fast}
% 	George Kour and Raid Saabne.
% 	\newblock Fast classification of handwritten on-line arabic characters.
% 	\newblock In {\em Soft Computing and Pattern Recognition (SoCPaR), 2014 6th
% 			International Conference of}, pages 312--318. IEEE, 2014.

% 	\bibitem{hadash2018estimate}
% 	Guy Hadash, Einat Kermany, Boaz Carmeli, Ofer Lavi, George Kour, and Alon
% 	Jacovi.
% 	\newblock Estimate and replace: A novel approach to integrating deep neural
% 	networks with existing applications.
% 	\newblock {\em arXiv preprint arXiv:1804.09028}, 2018.

%\end{thebibliography}



%%%%%%%%%%%%%%%%%%%%%%%%%%%%%%%%%%%%%%%%%%%%%%%%%%%%%%%%%%%%%%%%%%%%%%%%%%%
%%%%%%%%%%%%%%%%%%%%%%%%%%%%%%%%%%%%%%%%%%%%%%%%%%%%%%%%%%%%%%%%%%%%%%%%%%%
%%%%%%%%%%%%%%%%%%%%%%%%%%%%%%%%%%%%%%%%%%%%%%%%%%%%%%%%%%%%%%%%%%%%%%%%%%%
%%%%%%%%%%%%%%%%%%%%%%%%%%%%%%%%%%%%%%%%%%%%%%%%%%%%%%%%%%%%%%%%%%%%%%%%%%%
%%%%%%%%%%%%%%%%%%%%%%%%%%%%%%%%%%%%%%%%%%%%%%%%%%%%%%%%%%%%%%%%%%%%%%%%%%%
%%%%%%%%%%%%%%%%%%%%%%%%%%%%%%%%%%%%%%%%%%%%%%%%%%%%%%%%%%%%%%%%%%%%%%%%%%%
%%%%%%%%%%%%%%%%%%%%%%%%%%%%%%%%%%%%%%%%%%%%%%%%%%%%%%%%%%%%%%%%%%%%%%%%%%%



\newpage

\beginsupplement
\section{Supplementary Information}

\subsection{Supplementary Figures}

\begin{figure}[p]
	\centering
	\includegraphics[width=0.9\textwidth]{figures/Fig2-new-recomb-types.pdf}
	\caption{
		Four categories of outcomes from a recombination event occurring on a
		%genealogy at time t$_1$ and the detached subtree re-coalescing with
		genealogy at time t$_1$, dictated by random subtree re-coalescence with
		a remaining lineage under the SMC' process at time t$_2$. (a) The
		detached subtree re-coalesces with the original lineage from which it
		was detached, leading to no change between the starting genealogy and 
		subsequent genealogy. (b) The detached subtree re-coalesces with its
		sibling lineage prior to their previous coalescence, leading to a shortening
		of their coalescence time. (c) The detached subtree re-coalesces with
		its parent lineage, leading to a lengthening of the coalescent time 
		between the detached subtree lineage and its sibling lineage. (d) The
		detached subtree re-coalesces with a lineage other than itself, its sibling,
		or its parent lineage, leading to a topology-change. 
	}
     \label{fig:figS-recomb-types}
\end{figure}

% \begin{landscape}
	% \includegraphics[width=0.99\linewidth,keepaspectratio]{figures/Fig-S2-edge-probabilities.pdf}
% \end{landscape}

\begin{figure}[p]
	\centering
	\includegraphics[width=0.99\textwidth]{figures/Fig-S2-edge-probabilities.pdf}	
	\caption{
		Probabilities of different recombination event outcomes for a selected 
		genealogy edge as a function of the time at which recombination occurs 
		and of the constant effective population size.
		(a) An MSC model with edge lengths in units of generations and an example
		genealogy embedded. (b) An genealogy embedding table for the example MSC
		model and genealogy. (c) Probabilities of different recombination event
		outcomes across genealogy edge 7. When $N_e$ is low, probabilities are 
		nearly constant with respect to time within each interval since re-coalescence in later intervals
		is unlikely. When $N_e$ is high, probabilities change nearly monotonically 
		across the length of an edge since population structure does little
		to constrain the time of re-coalescence.
	}
     \label{fig:figS-edge-probabilities}
\end{figure}

\newpage


% \section{Appendix: Derivations}
% \subsection{Derivations of the Multispecies Sequentially Markov Coalescent (MS-SMC')}


% \subsection{testing}

% and also act in opposing directions, such that their
% combined effect is further reduced.

% The MS-SMC’ harbors two potential sources of bias. The first affects only 
% topology-change waiting distances, and appears to have a relatively small effect. 
% This stems from the potential for topology-change probabilities to vary spatially
% across a distance of the genome between two topology-change events as a result 
% of intermediate tree-change events 
% (e.g., the second and third recombination events in Fig.~\ref{fig:fig2}).
% Consequently, unlike the exact solution for tree-change waiting distances, 
% topology-change waiting distances represent an approximation. 
% Using  coalescent simulations we measured the variance in probabilities of 
% topology-change across the spanned intervals between topology-change 
% events (Supplemental Materials for methods and results; Fig.~\ref{fig:figS-bias-topo}).
% Multispecies models do not exhibit greater error than single population models.
% A second source of bias stems from assumptions of the SMC’ approximation to the full 
% coalescent with recombination model. By not modeling recombination events that 
% occurred among ancestors that do not contribute genetic material
% to the samples, SMC'-based methods tend to under-estimate recombination events. 
% The frequency of such events in single populations is small \citep{mcvean2005approximating}. 
% We performed coalescent simulations to examine how this error increases in multi-species models 
% (see Supplemental Materials for methods), and found that our MS-SMC' estimations exhibit 
% almost no error when compared to data simulated under the SMC' process, but approximately
% -5\% compared to the full coalescent with recombination model (Fig.~\ref{fig:figS-bias-smc}). 

% ....
% ...
% A second source of error affects only topology waiting distances. ...
% he SMC’ approximation to the coalescent with recombination is expected to deviate more signifi-
% cantly from the full model that it is approximating as the number of recombination events that the SMC’
% does not model (among ancestors that do not contribute genetic material to sampled descendants) increases.
% By not modeling some recombination events the SMC’ will tend to over-estimate waiting distances be-
% tween tree or topology change events.

% and the second from the approximate 
% nature of waiting distance estimation for topology-change events. We examined both 
% of these sources of error through comparison to stochastic simulations
% and found that their effects are generally negligible, and also act in opposing directions, such that their
% combined effect is further reduced.

% % now present the caveats...
% This final expectation comes with an important caveat. 
% % does come with a caveat. 


% % more complicated, % to derive, 
% % waiting distance distribution to a \emph{topology} change is more 
% % solution for a \emph{topology} change is more complicated, % to derive, 
% % due to the possibility of intermediate recombination events 
% % because of the possibility of intermediate recombination events 
% % that change branch lengths but not the topology 

% % In other words, during the waiting distance until a topology-change occurs,
% % given a specific starting genealogy, the genealogy branch lengths could 
% % change, thus affecting the probabilities of subsequent outcomes.
% % subsequent recombination events, 
% % including the relative probabilities of different categorical types.
% % for the next event.
% % As these events
% % As the branch lengths of intermediate genealogies change this affects the
% % rate of subsequent recombination events, and thus 
% % These events impact the rate of recombination events and 
% % the probability
% % that each further recombination event changes
% % that such events could change
% % the topology of the %newly generated 
% % next
% % genealogy. 
% % This problem was first described by \citet{deng_distribution_2021},
% % who previously demonstrated that its effect can likely be ignored. 
% Another potential source of error is the SMC' approximation itself, 
% which excludes recombination events 
% restricting re-coalescence to only occur with 



% We re-examined this potential bias in the context of MSC models 
% (Supplementary Materials 5.2) and found a similar result, 
% with MSC models in fact exhibiting less spatial variation in 
% topology-change probabilities than single population models, and 
% thus less error. We also examined potential bias in waiting distance 
% expectations that may arise from the SMC' approximation 
% (Supplementary Information 5.2), where MSC models also exhibit less 
% error than single population models, owing to their lower variance 
% in tree and topology-change probabilities.


\subsection{Investigating bias in MS-SMC' predictions}
% in addition to SMC' approximation, topo-change has additional bias.
The MS-SMC' harbors two potential sources of bias, the first stemming from 
assumptions of the SMC' approximation and the second from the approximate 
nature of waiting distance estimation for topology-change events. We examined 
both of these sources of error through comparison to stochastic simulations 
and found that their effects are generally negligible and act in opposing 
directions such that their combined effect is further reduced.

The SMC' approximation to the full coalescent with recombination is expected 
to deviate increasingly far from the full model % from the full model that it is approximating 
as the number of recombination events that the SMC' does not model 
(i.e., those that are among ancestors who do not contribute genetic material to sampled descendants) 
increases. 
By not modeling this subset of recombination events, the SMC' will tend to 
exhibit greater waiting distances between tree or topology change events than the full model. 
%% "exhibit" here because SMC' per se isn't estimating anything
%Because our waiting distance predictions are built upon assumptions of 
%the SMC' model, they too will exhibit this bias. 
% Models with high population structure, such as MSC models with low Ne, 
% where many recombination events
% could occur among samples deep in time, but contribute no genetic material
% to samples at the present. 
To investigate this source of error 
in our waiting distance predictions,
we repeated the simulations from our 
validation scenario using the \emph{msprime} setting ancestry="smc\_prime"
to simulate tree sequences while excluding recombination events that would 
not occur in the SMC' model. 
We have already seen from our validations that the error in our predictions 
is quite low when data are simulated under the full coalescent with 
recombination (Fig.~\ref{fig:figS-bias-smc}). %%%%%%%%%%....
% When quantified, 
As expected, we observe even less error 
between our predictions and coalescent simulations when data are simulated
under the SMC' model. Whereas the error 
rate is generally below 5\% when data are simulated under the full coalescent
with recombination model (only exceeding this at the lowest
$N_e$ values examined) mean error rates do not exceed 5\% in any 
models for data simulated under the SMC' assumptions. 
This shows that the SMC' assumption does contribute a relatively small error 
to our waiting distance predictions, especially at low $N_e$ values,
where it can lead to over-estimated waiting distances.

We also investigated whether inhomogeneity in the probability of topology 
changes during the waiting distance between topology-change events 
causes bias. 
% caused by tree-change events. 
For this, we employed a similar approach to \citet{deng_distribution_2021}, 
who examined the fold-difference in parameters affecting waiting distance
estimations between a starting tree and a subsequent genealogy that 
experienced a tree-change but not a topology-change. 
% In the case of MSC models, because this probability is a product 
% of 
% is a product of both L($\mathcal{G}$) and 
% $\mathbb{P}(\text{topology-change} | \mathcal{S}, \mathcal{G})$,
% We examined the fold difference in the genealogy length, the probability
% of topology change, and 
% these parameters separately, and in 
Because MSC model parameters affect both the length of genealogies and
the probability of topology-change, we also examined variation in each of these 
parameters at different constant $N_e$ values of 50K, 100K, or 500K. 
For each setting we examined one topology-change event from 1K tree sequences. 

In a single population model with constant $N_e$, \citet{deng_distribution_2021}
previously showed that the bias in topology-change waiting distances is negligible
because of an inverse relationship between the length of a genealogy
and the probability of a topology change. Our analysis confirms this result,
showing that variance in the product of these two parameters, 
which equates to the waiting distance rate parameter (equations 7, 8, 10), 
is very low (Fig.~\ref{fig:figS-bias-topo}a) and becomes smaller as more 
gene copies are sampled (Fig.~\ref{fig:figS-bias-topo}b-c). In the 2-population
and 8-population MSC-type models we find the same result. Here, constraints 
imposed by population structure lead to less variance in both the 
length of genealogies and probabilities of topology-change
(Fig.~\ref{fig:figS-bias-topo}d-i). When $N_e$ is low, there is very 
little variation between subsequent genealogies, and thus the waiting 
distance expectation exhibits little heterogeneity. When $N_e$ is high,
there is little population structure, and so the waiting distance 
expectation remains relatively constant for the same reason as in a 
single population model. Overall, MSC models do not appear to exhibit a greater
bias from this source than single population models.


\begin{figure}[p]
	\centering
	\includegraphics[width=0.99\textwidth]{figures/error-smc-approx.pdf}
	\caption{
		Error in MS-SMC' waiting distance expectations caused by the 
		SMC' approximation. Error was measured as the mean percent 
		difference between expected waiting distances calculated
		under the MS-SMC' and observed waiting distances in stochastic 
		coalescent simulations. Simulations were performed under either 
		the SMC' approximation (black) or the full coalescent 
		with recombination (green). The MS-SMC' tends to under-estimate 
		waiting distances compared to the full coalescent with recombination 
		but shows only a slight bias at very low $N_e$ values compared to 
		simulations under the SMC'. 
		% The single-population model shows a more significant 
		% bias than either structured population model. This may be a consequence
		% of the greater variance in waiting distances in single	population models.
	}
     \label{fig:figS-bias-smc}
\end{figure}



\begin{figure}[p]
	\centering
	\includegraphics[width=0.99\textwidth]{figures/FigSX-bias.pdf}
	\caption{
		Variance in the fold-change for components affecting the expected waiting 
		distance to a topology-change event between the starting tree and a subsequent
		tree which has experienced a tree-change event, changing the coalescent times
		but not the topology. The sum of genealogical edge lengths (L(G)), the 
		P(topology-change | S,G), and the product of these two terms are shown for
		three different demographic models and with different constant $N_e$ values, 
		and/or numbers of samples per lineage.
		When the fold-change in the product exhibits low variance around 1 the 
		MS-SMC' approximation for the expected waiting distance until a topology-change 
		is expected to be more accurate. Larger effective population sizes and 
		numbers of samples per lineage yield lower variance in the product.
	}
     \label{fig:figS-bias-topo}
\end{figure}


\section{Appendix: Derivations}

\subsection{Notation}

Information from the genealogy embedding table (described in the following paragraph) can be used 
in equations that 
calculate the 
probabilities of no-change, tree-change, and topology-change events under the 
MS-SMC'. These equations, described throughout rest of the Appendix, use the terms defined in 
Table~\ref{tab:table-notation}. 
% What is a species tree
A parameterized species tree, $\mathcal{S}$, is a multispecies coalescent 
model in which a set of isolated populations are related by a bifurcating
tree topology. Divergence times between lineages are in units of generations, 
and each edge (species tree interval) can be associated with a different constant 
diploid effective population size ($N_e$). 
A genealogy, $\mathcal{G}$, represents the genealogical relationships -- composing
a topology and coalescent times in units of generations -- for a set 
of sampled gene copies at some position in their genomes. A genealogy can be 
embedded in a species tree if the coalescent times between sampled gene copies
from different populations are not younger than a population divergence
event separating them.


\begin{table}[!b]
\centering
\caption{\label{tab:table-notation} 
	Summary of variables used in waiting distance equations. 
}
\begin{tabular}[t]{ |c|l| }
	\toprule
	Variable & Description \\
	\midrule
	$\mathcal{S}$    & An MSC model with topology, divergence times and effective population sizes. \\
	$\mathcal{G}$    & A genealogy that can be embedded in $\mathcal{S}$. \\
	$L(\mathcal{G})$ & Sum of edge lengths of genealogy $\mathcal{G}$. \\
	$b$ 			  & A focal branch in $\mathcal{G}$. \\
	$i$              & Interval in the genealogy embedding table in which recombination occurs.\\
	$\mathcal{I}_b$  & Ordered set of intervals on branch $b$.\\
	$\mathcal{I}_{c}$   & Ordered set of intervals on branch $c$, the parent of branch $b$.\\
	$\mathcal{I}_{bc}$  & Ordered union of sets $\mathcal{I}_{b}$ and $\mathcal{I}_{c}$.\\
	$\mathcal{J}_b(i)$  & Ordered set of intervals above $i$ on branch $b$.\\	
	$\mathcal{Q}_b(i,j)$ & Ordered set of intervals above $i$ and below $j$ on branch $b$.\\
	$\mathcal{K}(b,t)$ & Number of edges of $\mathcal{G}$ in the interval containing branch $b$ at time $t$.\\
	$k_x$              & Number of edges of $\mathcal{G}$ in interval $x$; piece-wise constant of $A(b,t)$.\\
	$\mathcal{N}(b,t)$ & Diploid effective population size in the interval containing branch $b$ at time $t$.\\
	$n_x$              & Diploid effective population size in interval $x$; piece-wise constant of $N(b,t)$. \\
	$t_r$		& Time of a recombination event, in generations. \\
	$\sigma_x$     & The lower boundary of interval $x$, in generations. \\
	$\mu_x$        & The upper boundary of interval $x$, in generations. \\	
	$d_x$          & The length of interval $x$, in generations. \\
	$t_b^l$        & The lower boundary of branch $b$, in generations. \\
	$t_b^u$        & The upper boundary of branch $b$, in generations. \\
	$t_b^m$        & The time at which a focal branch $b$ is able to coalesce with its sibling branch. \\
	% $m$            & Index of an interval in the genealogy embedding table with lower boundary $t_b^m$. \\
	$\mathcal{M}_b$  & Ordered set of intervals above $t_b^m$ on branch $b$.\\
	$\mathcal{L}_b$  & Ordered set of intervals below $t_b^m$ on branch $b$.\\	
	% $\mathcal{I}_b$  & The number of intervals containing branch $b$. \\
	\bottomrule
\end{tabular}
\end{table}



% each tip represents a sampled individual belonging to one of the species. The species tree 
% consists of a topology describing the history of population divergences, where each branch 
% of the topology has a constant effective diploid population size $N_b$ associated with it. 
% Within each branch, coalescence occurs at a constant per-generation rate of $\frac{1}{2N_b}$. 

% What is a genealogy, or set of genealogies, and what are samples
% One or more haploid genomes can be sampled from each lineage of a species tree.
% Each genome is composed of a mosaic of gene copies inherited from different ancestors,
% and thus the genealogy of 
% and at any position along the genome the relationships among the gene 

% distinguish between gene =copy and genomes.xs

Given a genealogy embedded in a species tree, a series of discrete
time intervals can be defined that are delimited 
by events that change the rate of coalescence. 
We refer to this 
set of discrete time intervals and their associated properties
as a genealogy embedding table (e.g., Table~\ref{tab:table-1}). 
In the waiting distance solutions for a single population with constant $N_e$ 
by \citet{deng_distribution_2021}, this table is delimited only by coalescent 
events, and the intervals are non-overlapping. 
Because $N_e$ is constant in their framework, only $k$ differs between 
intervals. Therefore, changes in $k$ alone determine differences in rates of coalescence, 
with $k$ decreasing monotonically in subsequent intervals from the tips towards the root. 
Our approach is similar, but adds additional complexity (Fig.~\ref{fig:fig1}). 
In the multispecies framework, genealogy embedding intervals are specific to each 
species tree branch, with each one corresponding to a time interval with a constant 
$k$ and $N_e$ in a specific species tree branch. 
Breakpoints between intervals arise where divergences 
occur in the species tree (increasing $k$ and potentially changing $N_e$) 
and where coalescent events occur in the genealogy (reducing $k$). 
Genealogy embedding intervals corresponding to different species tree 
branches can overlap in time.

Each branch on $\mathcal{G}$ will span one or more genealogy embedding 
intervals. The ordered set of intervals on a specific branch, $b$, is 
defined as $\mathcal{I}_b$. The lower and upper time bounding each interval is 
$\sigma_x$ and $\mu_x$, respectively, where $x$ is the index of the 
interval in the genealogy embedding table. The lower and upper bounds of
each branch are defined as $t_b^l$ and $t_b^u$, respectively. 
% Unlike in \citet{deng_distribution_2021}, where $N_e$ is constant, and $k$ 
% only decreases backwards in time, a multispecies scenario can see both 
% $k$ and $N_e$ increase or decrease through time as different 
% species tree intervals can have different $N_e$ values, and 
% \emph{species tree} coalescence events increase $k$, while 
% \emph{genealogy} coalescence events reduce $k$.


% For a selected branch $b$ on $\mathcal{G}$, intervals from the genealogy 
% embedding table corresponding to this branch can be indexed in order 
% ...\hl{update again}...
% from $\mathcal{I}_b-1$, where $\mathcal{I}_b$ is the total number of intervals
% in the branch. The times in generations marking the lower and upper bounds of each 
% branch $b$ are notated $t_l^b$ and $t_u^b$, respectively. Each interval of index $x$
% is bounded by times $\sigma_x$ and $\sigma_{x+1}$.

% We begin with a genealogical tree $\mathcal{G}$ sampled from the species tree according 
% to coalescent probabilities. This tree is embedded within the species tree so that the 
% time of coalescence for any two individuals from different species in $\mathcal{G}$ 
% is constrained to occur farther back in time than their species' coalescence times 
% in $\mathcal{S}$.


% Let $\mathcal{I}_b$ = (i$_1$, ..., i$_n$) be an ordered set of indices in the
% genealogy embedding table corresponding to intervals on branch $b$. These are
% indexed 


\subsection{Extending SMC' waiting distance solutions:}

% In \citet{deng_distribution_2021}, the genealogical tree was broken into a series of 
% intervals so that the number of remaining (not-coalesced) lineages was constant within
% each interval. In their method, the number of remaining lineages decreases monotonically
% through time from tipward to rootward intervals as lineages coalesce. Our approach is 
% similar, except that the intervals are branch-specific and correspond to intervals of 
% constant numbers of lineages to coalesce with ($A$) and constant effective population 
% size ($N$). Breakpoints may therefore exist where divergences occur in the species 
% tree (potentially changing both $A$ and $N$) and where coalescent events occur in 
% the genealogical tree (reducing $A$). Unlike in \citet{deng_distribution_2021}, $A$ 
% is no longer monotonic, since \emph{species} coalescent events can increase the number
% of lineages available for coalescence, while \emph{genealogical} coalescent events
% always reduce that number. 


% \subsection{The distribution of distances to any change in a genealogical tree}
% Our goal is to derive a distribution of waiting distances to the next tree change
% given a species tree and current genealogy.
% We begin with a genealogical tree $\mathcal{G}$ sampled from the species tree according 
% to coalescent probabilities. This tree is embedded within the species tree so that the 
% time of coalescence for any two individuals from different species in $\mathcal{G}$ is 
% constrained to occur farther back in time than their species' coalescence times in $\mathcal{S}$.

% We begin by assuming a specific branch and time of a recombination event. We then 
% integrate across possible times on that branch, and we sum across all branches on
% the tree to solve for the probability of the genealogy being unchanged given any 
% recombination event. Finally, we incorporate this probability into the exponential
% distribution presented in Equation 4.


% are each assigned an index increasing 
% from $0$ to $\mathcal{I}_b-1$, where $\mathcal{I}_b$ is 
% the total number of intervals in the branch. The times in generations marking the lower 
% and upper bounds of each branch $b$ are notated $t_l^b$ and $t_u^b$, 
% respectively. Each interval of index $x$ is bounded by times $\sigma_x$ and $\sigma_{x+1}$.

The probabilities of different recombination event types under the 
MS-SMC' are calculated from the probability that recombination occurs on 
a specific branch and the probabilities that the resulting detached 
subtree subsequently re-coalesces with any other available branch above that time. 
The opportunity for recombination to occur on a branch is scaled by 
its length in generations ($t_b^u$ - $t_b^l$). Similarly, the 
probability of re-coalescence on a branch is scaled by its length
and the coalescence rate. The latter can vary over the length of a branch
as it spans different intervals, and is a function of the effective 
population size in the species tree interval that includes branch $b$ at
a specified time, $\tau$, defined as $\mathcal{N}(b,\tau)$, and the number of 
other genealogy branches in the interval that includes branch $b$ at time $\tau$,
defined as $\mathcal{K}(b,\tau)$.
Finally, the probability that coalescence occurs over an interval of length ($t$) 
can be calculated from an exponential probability density $f(t; \lambda)$, 
where the rate parameter is $\lambda$ = $\frac{\mathcal{K}(b,\tau)}{2\mathcal{N}(b,\tau)}$, 
similar to equations 1-2. 
% or coalescence to occur on any branch
% coalescence events are calculated from the lengths of 
% intervals in units of generations, and the rate of coalescence within each
% interval, which is determined by the number of lineages that a given branch
% $b$ can coalesce with at any specified time $\mathcal{A}(b,\tau)$.

% \subsubsection{Probability of no-change or tree-change events}
\subsection{Probability of no-change}
\subsubsection{Given a branch and time of recombination}

The probability that a tree is unchanged by a recombination event -- meaning that 
no coalescent times are changed -- is the probability that the detached subtree 
re-coalesces with the same branch it detached from. Thus, we can integrate 
from the time of recombination ($t_r$) to the top of the branch ($t_b^u$) over the 
probability of sampling the same branch times the exponential probability density
of re-coalescing at any time on that branch above the time of recombination 
($\tau - t_r$). We take this integral with respect to $\tau$, where 
$\mathcal{K}(b,\tau)$ and $\mathcal{N}(b,\tau)$
can vary across the length of the branch if it spans different intervals.

% Where $A(\tau)$ is the number of lineages able to be coalesced with at any time $\tau$, 
% and $p(\tau|t_r)$ is the exponential probability density of coalescing any time 
% after the recombination event. 
% Thus, we are integrating over the probability
% of coalescence along the path of species tree intervals traversed
% by branch $b$, starting at the time of recombination and ending at the 
% end of the branch. If the branch spans only a single genealogy embedding 
% interval then $A(\tau)$ and $N(\tau)$... $\lambda$ = $\frac{A(b,\tau)}{2N(b,\tau)}$

% Through this series of one or more genealogy embedding intervals the 
% up to that time through the species tree intervals that are traversed
% by branch $b$, which can involve changing numbers of samples over time (A(t)), 
% and changing effective population sizes (N(t)).
% Here we define the coalescence rate at time $\tau$ as $\frac{A(\tau)}{N(\tau)}$. 
% Note that this differs from \citet{deng_distribution_2021}, 
% since our branch lengths are in units of generations rather than in
% coalescent units. 


% \begin{equation}
	% \mathbb{P}(\textrm{tree unchanged} | \mathcal{S}, \mathcal{G}, b, t_r) = 
	% \int_{t_r}^{t^u_b}\frac{1}{A(\tau)}p(\tau|t)d\tau
% \end{equation}	

% full equation
\begin{equation}
	\mathbb{P}(\textrm{tree-unchanged} | \mathcal{S}, \mathcal{G}, b, t_r) = 
	\int_{t_r}^{t_b^u} \frac{1}{\mathcal{K}(b,\tau)} f(\tau - t_r; \lambda) d\tau
\end{equation}

\noindent The exponential probability density function can be expanded, as in 
equation 2, where $\lambda$ is $\mathcal{K}(b,\tau)$ over 
2$\mathcal{N}(b,\tau)$:
% , where the probability of re-coalescence is the coalescent rate
% $\frac{1}{2N_e}$ times the number of samples $k$ that the detached subtree can
% reconnect with.
% number of samples
% the detached lineage can coalesce with over 2 times the diploid effective population
% size.
% . Here the rate parameter $\lambda$ is the probability that the
% detached lineage will re-coalesce with any of the other samples in the 
% interval at time $\tau$, which is $\frac{A(b,\tau)}{2N(b,\tau)}$. We can 
% substitute this into the exponential probability density function, and
% integrate over all time points above the recombination event:

% expand exponential probability function
\begin{equation}
	= \int_{t_r}^{t_b^u} 
	\frac{1}{\mathcal{K}(b,\tau)} 
	\frac{\mathcal{K}(b,\tau)}{2\mathcal{N}(b,\tau)}
	\exp \bigg\{
		-\int_{t_r}^{\tau} \frac{\mathcal{K}(b,s)}{2\mathcal{N}(b,s)}ds
		\bigg\} d\tau
\end{equation}

\noindent This simplifies to the following equation, which describes the probability that
the subtree re-coalesces at any time ($d\tau$) on $b$ above $t_r$, and 
that it does not re-coalesce at any intervening time ($ds$) between 
$t_r$ and $\tau$.

% cancel \mathcal{A}(t) 
\begin{equation}
	= \int_{t_r}^{t_b^u}
	\frac{1}{2\mathcal{N}(b,\tau)}
	\exp \bigg\{
		-\int_{t_r}^{\tau} \frac{\mathcal{K}(b,s)}{2\mathcal{N}(b,s)}ds
		\bigg\} d\tau
\end{equation}

\noindent Because the rate of re-coalescence is constant within each interval, 
we next split this equation into statements over each discrete interval that the
detached subtree could possibly re-coalesce with on branch $b$. (Recall, because
we are currently computing the probability of a no-change event we only need
to concern ourselves with re-coalescence on branch $b$.)
Here, the interval in which recombination occurred on branch $b$ is labeled
as $i$. 

In the equation below, the first integral describes the probability statement
over only part of interval $i$, from $t_r$ to $u_i$, rather than over its entire 
length, since re-coalescence can only occur above the time at which recombination 
occurred. By contrast, the latter parts of this equation are performed over the
entire lengths of each remaining interval above $i$, from the 
bottom ($\sigma_j$) to the top ($\mu_j$) of the interval.
The ordered set of all intervals above $i$ in $\mathcal{I}_b$ 
is defined as $\mathcal{J}_b(i) = \{j \in \mathcal{I}_b ~|~ j > i \}$. 

\begin{equation}
\begin{aligned}
	&= \int_{t_r}^{\mu_i}
		\frac{1}{2\mathcal{N}(b,\tau)} \exp 
			\bigg\{
				-\int_{t_r}^{\tau} \frac{\mathcal{K}(b,s)}{2\mathcal{N}(b,s)}ds
			\bigg\} d\tau + 
			% 
			\sum_{j \in \mathcal{J}_b(i)}
			\int_{\sigma_j}^{\mu_j}
			\frac{1}{2\mathcal{N}(\tau)} \exp 
			\bigg\{
				-\int_{t_r}^{\tau}
				\frac{\mathcal{K}(s)}{2\mathcal{N}(s)}ds
			\bigg\} d\tau\\
	% &~~where\\
	% &\mathcal{J}_b = \{j \in \mathcal{I}_b ~|~ j > i \}\\
\end{aligned}			
\end{equation}


% coalescence rate.

% \begin{equation}
% 	= \int_{t}^{t^u_b}\frac{1}{A(\tau)} \frac{A(\tau)}{N(\tau)}
% 	e^{-\int_t^\tau{}\frac{A(s)}{N(s)}ds} d\tau
% \end{equation}


% \begin{equation}
% 	= \int_{t}^{t^u_b}\frac{1}{N(\tau)}e^{-\int_t^\tau{}\frac{A(s)}{N(s)}ds} d\tau
% \end{equation}

% \subsubsection{Piece-wise constant probability of no-change}

% \begin{equation}
% 	= \int_{t_r}^{\sigma_{i+1}} 
% 		\frac{1}{2N(b,\tau)} \exp 
% 			\bigg\{
% 				-\int_{t_r}^{\tau} \frac{A(b,s)}{2N(b,s)}ds
% 			\bigg\} d\tau + 
% 			% 
% 			\sum_{j=i+1}^{\mathcal{I}_b-1}
% 			\int_{\sigma_{j}}^{\sigma_{j+1}}
% 			\frac{1}{2N(\tau)} \exp 
% 			\bigg\{
% 				-\int_{t_r}^{\tau}
% 				\frac{A(s)}{2N(s)}ds
% 			\bigg\} d\tau
% \end{equation}

% Once again, taking advantage of the piece-wise constant rate within each interval, 
\noindent We can now solve this equation and substitute constant values for 
$\mathcal{K}(b,\tau)$ and $\mathcal{N}(b,\tau)$ in each interval. 
Because the first term is computed over only part of the first interval we 
first solve this term separately, and then show the result for the later terms.
% \paragraph{First term --}
% \begin{equation}
	% = \frac{1}{a_i} - \frac{1}{a_i}e^{-\frac{a_i}{n_i}\sigma_{i+1}}e^{\frac{a_i}{n_i}t}
% \end{equation}
% \begin{equation}
% 	= \frac{1}{a_i} - 
% 	  {\color{red}\
% 		  \frac{1}{a_i}
% 		  \exp \bigg\{-\frac{a_i}{2n_i}\sigma_{i+1} \bigg\}
% 	  }
% 	  \exp \bigg\{\frac{a_i}{2n_i}t_r \bigg\}
% \end{equation}
The first term concerns the probability of re-coalescing in the same interval 
$i$ in which recombination occurred. The center part of this equation will 
appear again later, and so we define it as the function $f(i,i)$.

\begin{equation}
	= \frac{1}{k_i} - 
	  \frac{1}{k_i}
	  \exp \bigg\{-\frac{k_i}{2n_i} \mu_i \bigg\}
	  \exp \bigg\{\frac{k_i}{2n_i} t_r \bigg\}
\end{equation}

% \begin{equation}
	% = \frac{1}{a_i} +P_{ii}e^{\frac{a_i}{n_i}t}
% \end{equation}
\begin{equation}
	= \frac{1}{k_i} + f(i,i) \exp \bigg\{\frac{k_i}{2n_i} t_r \bigg\}
\end{equation}


% \paragraph{Later terms --}
\noindent We similarly define the function $f(i,j)$ for the later terms in 
this equation, which refer to the  
probability of re-coalescing in a later interval, $j$, than the one 
in which recombination occurred, $i$. This function requires also summing over 
any intervening intervals, $q$. For this, we define the function 
$\mathcal{Q}_b(i,j) = \{q \in \mathcal{I}_b ~|~ j > q > i\}$
to return the ordered set of intervals on branch $b$ between $i$ and $j$: 

% Once again, we can separate the part of this equation that is constant
% over intervals, and does not depend on the time of recombination $t_r$.
% Here this component, which we call $f(i,j)$, represents the probability 
% of re-coalescing in an interval above the one in which recombination 
% occurred.
% \begin{equation}
	% = \sum_{k=i+1}^{\mathcal{I}_b-1} e^{\frac{a_i}{n_i}t} \exp\left(-\frac{a_i}{n_i}\sigma_{i+1}-\sum_{q=i+1}^{k-1} \frac{a_q}{n_q}T_q\right)\left(\frac{1}{a_{k}}(1-e^{-\frac{a_{k}}{n_{k}}T_{k}})\right)
% \end{equation}

% \begin{equation}
% 	= \sum_{j=i+1}^{\mathcal{I}_b-1} 
% 	{\color{red}
% 	  \frac{1}{a_{j}}
% 	  \bigg(1 - \exp 
% 		  \bigg\{
% 			  -\frac{a_j}{2n_j} d_j 
% 		  \bigg\}
% 	  \bigg)
% 	  \exp \bigg\{
% 		  -\frac{a_i}{2n_i} \sigma_{i+1} - 
% 		  \sum_{q=i+1}^{j-1} 
% 		  \frac{a_q}{2n_q} d_q
% 		  \bigg\}
% 	}
% 	  \exp \bigg\{
% 		  \frac{a_i}{2n_i} t_r
% 		  \bigg\} 	  
% \end{equation}


\begin{equation}
\begin{aligned}
	&= \sum_{j \in \mathcal{J}_b(i)} 
	  \frac{1}{k_j}
	  \bigg(1 - \exp 
		  \bigg\{
			  -\frac{k_j}{2n_j} d_j 
		  \bigg\}
	  \bigg)
	  \exp \bigg\{
		  -\frac{k_i}{2n_i} \mu_i - 
		  \sum_{q \in \mathcal{Q}_b(i,j)}
		  \frac{k_q}{2n_q} d_q
		  \bigg\}
	  \exp \bigg\{
		  \frac{k_i}{2n_i} t_r
		  \bigg\}\\
     % &~~where\\
	% &\mathcal{Q}_b = \{q \in \mathcal{I}_b ~|~ j > q > i\}\\
\end{aligned}
\end{equation}



\begin{equation}
	= \sum_{j \in \mathcal{J}_b} 
	f(i,j)
	\exp \bigg\{ \frac{k_i}{2n_i} t_r \bigg\}
\end{equation}

% \begin{equation}
	% = \sum_{k=i+1}^{\mathcal{I}_b-1} e^{\frac{a_i}{n_i}t} P_{ik}
% \end{equation}

\noindent The $f(i,i)$ and $f(i,j)$ function above is represented in the main
text as equation 4. Adding the two terms that include these functions 
together we get equation 3 from the main text for the probability of a
no-change event given the timing and branch on which recombination occurs:

% $\mathbb{P}(\text{tree-unchanged} | \mathcal{S}, \mathcal{G}, b, t_r)$.

% PREVIOUS APPROVED EQUATION 3
\begin{equation}\tag{3}
\begin{aligned}
	&\mathbb{P}(\text{no-change} | \mathcal{S},\mathcal{G},b,t_r) = 
	\frac{1}{k_i} + f(i,i) \exp \bigg\{\frac{k_i}{2n_i} t_r\bigg\} +
	\sum_{j \in \mathcal{J}_b(i)} f(i,j) \exp\bigg\{\frac{k_i}{2n_i}t_r\bigg\} 
\end{aligned}
\end{equation}


% \begin{equation}
	% \mathbb{P}(\textrm{tree unchanged} | b,t,\mathcal{G},\mathcal{S}) = \frac{1}{a_i}+\sum_{k=i}^{\mathcal{I}_b-1}{P_{ik}e^{\frac{a_i}{n_i}t}}
% \end{equation}

\subsubsection{Across a full branch}
Having solved for the probability of the genealogy being unchanged given the 
time $t_r$ of the recombination event, our next step is to integrate this equation
across the entire branch with respect to $t_r$:

\begin{equation}
	\mathbb{P}(\text{tree-unchanged} | \mathcal{S}, \mathcal{G}, b) = 
		\frac{1}{t_b^u - t_b^l} 
		\int_{t_b^l}^{t_b^u} 
		\mathbb{P}(\text{tree-unchanged} | \mathcal{S}, \mathcal{G}, b, t_r) dt_r
\end{equation}

\noindent Plugging in the piece-wise constant solutions from equation 3
we get the following solution.

\begin{equation}
\begin{aligned}
	&= \frac{1}{t^u_b-t^l_b}
	\sum_{i \in \mathcal{I}_b}
	\frac{1}{k_i}d_i + 
	% 
	\bigg(
		\exp \bigg\{ \frac{k_i}{2n_i} \mu_{i} \bigg\}
		-\exp \bigg\{ \frac{k_i}{2n_i} \sigma_i	\bigg\}
	\bigg)\\
	% 
	&~~~~\Bigg[
		-\frac{2n_i}{k_i^2}
		\exp \bigg\{ -\frac{k_i}{2n_i} \mu_{i} \bigg\} + 
		% 
		\\
		&~~~~\frac{2n_i}{k_i}
		\Bigg(
			\sum_{j \in \mathcal{J}_b(i)}
			\exp \bigg\{
				-\frac{k_i}{2n_i} \mu_{i} -
				\sum_{q \in \mathcal{Q}_b(i,j)}
				\frac{k_q}{2n_q} d_q
				\bigg\}
			% \bigg)
			\frac{-1}{k_j} \exp \bigg\{-\frac{k_j}{2n_j} d_j \bigg\}
		\Bigg)
	\Bigg]
\end{aligned}
\end{equation}

\noindent Finally, this can be simplified to the following solution by expressing
the piecewise constant re-coalescence rates using the function $f(i,j$), as shown
in equation 5 from the main text.

\begin{equation*}
	\mathbb{P}(\textrm{tree-unchanged} | \mathcal{S},\mathcal{G},b) = 
	\frac{1}{t^u_b-t^l_b} \int_{t_b^l}^{t_b^u} 
	\mathbb{P}(\textrm{tree-unchanged} | \mathcal{S},\mathcal{G},b,t)dt
\end{equation*}

\begin{equation}\tag{5}
	= \frac{1}{t_b^u - t_b^l}
	\sum_{i \in \mathcal{I}_b} 
	\frac{1}{k_i} d_i + 
	\Bigg(
		\frac{2n_i}{k_i} 
		\sum_{j \in \mathcal{J}_b(i)} f(i,j)
		\bigg(
			\exp\bigg\{ \frac{k_i}{2n_i} \mu_i \bigg\} - 
			\exp\bigg\{ \frac{k_i}{2n_i} \sigma_i \bigg\}
		\bigg)
	\Bigg)
\end{equation}


\subsubsection{Across the whole tree}

At last, we can calculate the probability that, given a recombination event, 
the genealogy is unchanged. We do this by weighting each branch by its proportion 
of the total tree length and summing across the unchanging probabilities for 
all branches. This is equation 6 from the main text:

\begin{equation}\tag{6}
	\mathbb{P}(\textrm{tree-unchanged} | \mathcal{S}, \mathcal{G}) = 
	\sum_{b \in G}
	\bigg[
		\frac{t_b^u - t_b^l}{L(\mathcal{G})}
	\bigg]
	\mathbb{P}(\text{tree-unchanged} | \mathcal{S}, \mathcal{G}, b)
\end{equation}

\noindent We can then also derive the probability of a tree-change event
as $1-\mathbb{P}(\textrm{tree-unchanged} | \mathcal{S}, \mathcal{G})$.
% To derive the expected waiting distance to the next tree change, 
Following the approach described in equations 7-10, we can then calculate 
an exponential probability distribution for waiting distances between 
no-change or tree-change events using an exponential rate parameter that is
scaled by the probabilities of either recombination event type.
% expected waiting distance by treating this as an exponentially distributed
% random variable and calculating a rate parameter. 
% the value of  
% into the exponential distribution describing the waiting distance to the next 
% recombination event (introduced in Equation 4):
% \begin{equation}
% \begin{aligned}
% 	&p_r(d|\mathcal{G},\mathcal{S}) = 
% 	r\alpha_\mathcal{S}(\mathcal{G})L(\mathcal{G})\exp\left[-r\alpha_\mathcal{S}(\mathcal{G})L(\mathcal{G})d\right]\textrm{,} \\
% 	&~~where \\
% 	&\alpha_\mathcal{S}(\mathcal{G})=1-\mathbb{P}(\textrm{tree unchanged} | \mathcal{G},\mathcal{S}).
% \end{aligned}
% \end{equation}


\subsection{Probability of topology change}
Next, we derive the probability of a topology-unchanged event, from which
we can get the associated probability of a topology-change event. 
As in the first section, we first derive a solution given an individual 
branch and time of recombination. We then extend this solution to an entire branch, and we 
finally sum across branches to get a probability for the entire genealogy. 
To isolate events that do not cause a topology change, we must find
the union of events that cause a no-change event in addition to two types of 
possible tree-change events which affect only branch lengths but not the 
topology. These two types of events correspond to a re-coalescence with the 
sibling to branch $b$, termed $b'$, or with its parent, $c$ (Fig.~\ref{fig:fig3}d).
Because branch $c$ is always ancestral to $b$, a recombination
event on $b$ can potentially re-coalesce anywhere on $c$; however, 
this is not the case for $b'$, which may only exist or be available for 
re-coalescence over part of the length of $b$. It is therefore important 
to define the lowest time point at which re-coalescence with $b'$ is 
possible, termed $t_b^m$. 

In the single population model of \citet{deng_distribution_2021}, 
$t_b^m$ occurs at the maximum value of $t_b^l$ and $t_{b'}^l$, 
representing the lower bounds of $b$ and $b'$, respectively. 
In our MSC-based model we must also incorporate potential 
constraints imposed by population barriers, and so $t_b^m$ occurs at 
the maximum of $t_b^l$, $t_{b'}^l$, and any population divergence 
events that separate $b$ and $b'$ (Fig.~\ref{fig:figS-tbm}a-c).


\begin{figure}[t]
	\centering
	\includegraphics[width=0.95\textwidth]{figures/FigS-tbm.pdf}
	\caption{
		Calculating the probability that recombination on genealogy branch 
		$b$ leads to a topology change involves summing over the probabilities 
		that the detached lineage does not re-coalesce with either
		itself, its sibling, or its parent ($b$, $b'$ or $c$, respectively). 
		The possibility of a tree-change outcome (e.g., shortened coalescent 
		time) is restricted until the lowest shared interval between $b$ and 
		$b'$, designated at time $t_m$. Opportunities for such events could be
		constrained by species divergences -- as in (a) and (d) -- or by the timing of 
		prior coalescence events generating each branch -- as in (b), (c), and (e). 
		The possibility that recombination ($t_r$) occurs prior
		to $t_m$ leads to the two ordered sets of intervals used in 
		equations 11 and 12.
		%When the timing of recombination ($t_r$) \hl{occ...}
		%$b$ and $b'$ can either exist 
		%in different species tree intervals (a) or the same interval (b). This 
		%restricts the probability of tree-change outcomes (e.g., shortened coalescent 
		%time) until the lowest shared interval between $b$ and $b'$ at time 
		%$t_m$, leading to the two ordered sets of intervals (c-d) used in 
		%equations 11 and 12.
	}
	\label{fig:figS-tbm}
\end{figure}

% of categories 2 and 3, which just change branch lengths, to isolate the probability
% that a recombination event changes the \emph{topology} of the tree.
% We also designate the timepoint $t_b^m$, which we use to 
% break the problem into two cases. While the single-population example in 
% \citet{deng_distribution_2021} uses $t_{b'}^l$ as this breakpoint, the species tree 
% introduces more complexity, and we instead use the maximum of three values: 
% $t_{b'}^l$, $t_{b}^l$, and $t_{(b,b')}^w$, which we define as the merging time 
% for the species tree branches separating $b$ and $b'$ (Figure-supplement).

\subsubsection{Given a branch and time of recombination}
Using the definition for $t_b^m$ from above, we can describe the probability
of a topology-unchanged event given the branch and time of recombination
as a two-part solution. These two parts correspond to scenarios in which
the time of recombination, $t_r$, occurs either above (Fig.~\ref{fig:figS-tbm}a-c)
or below (Fig.~\ref{fig:figS-tbm}d-e) $t_b^m$. When $t_r$ $<=$ $t_b^m$, there
are only two distinct intervals over which re-coalescence can occur: from
$t_r$ to $t_b^u$ on branches $b$ or $b'$, and from $t_b^u$ to $t_c^u$ on 
branch $c$ (Fig.~\ref{fig:figS-tbm}a-c). By contrast, when $t_r$ $>$ $t_b^m$
there are three distinct intervals for re-coalescence: from $t_r$ to $t_b^m$
on $b$, $t_b^m$ to $t_b^u$ on $b'$, and $t_b^u$ to $t_c^u$ on 
branch $c$ (Fig.~\ref{fig:figS-tbm}d-e). Thus, in the first scenario 
the opportunity for re-coalescence is the same for branches $b$ 
and $b'$, whereas in the latter scenario it is different.

% isn't the tr < tbm part redundant with the next part?
% \hl{In the first case} (Fig.~\ref{fig:fig3}a), where $t_r$ $<$ $t_b^m$ and 
% $t_r \in [\sigma_i, \sigma_{i+1}] \subset [t_b^l,t_b^m]$
% it is necessary to integrate over coalescence probabilities in three distinct 
% sections: from $t_r$ to $t_b^m$, $t_b^m$ to $t_b^u$, and $t_b^u$ to $t_c^u$. 
% (Note, these sections may be composed of multiple genealogy embedding 
% intervals if they contain additional species divergence events).
% The first section is notable for representing the core
% difference between this first case and the second case below. 
% When a recombination event occurs in the first section on $b$ there is a span 
% from $t_r$ to $t_b^m$ where $b$ can re-coalescence with itself but not yet 
% with $b'$, since at least one species divergence event separates them.
% Thus, although re-coalescence can occur in this span of time, it cannot lead to 
% changes in the genealogy. 
% In the second section, 
% $b$ can re-coalesce with $b$ or $b'$, leading to either no change or a tree 
% change (shortened coalesence time). Finally, in the third section $b$ can 
% only re-coalesce with $c$, leading to a tree change that lengthens $b$'s 
% coalescence time. 
% An integration over the probabilities of each allowable 
% event on branch $b$ over all three distinct sections leads to the first
% probability statement below. 
% In the second case (Fig.~\ref{fig:fig3}b), where $t_r$ $>$ $t_b^m$ and 
% $t_r \in [\sigma_i, \sigma_{i+1}] \subset [t_b^m,t_b^u]$, 
% it is only necessary to integrate over probabilities across a subset of the 
% second section, and across the entire third section described above, leading
% to the second statement below:

Retaining the correct order of intervals is important in these calculations, 
particularly for $f(i,j)$, which involves summing over not only the information
in the $i$ and $j$ intervals, but also all of the intervals that lie between 
them. To iterate over ordered intervals on each branch we define additional
indexing variables. Just as $\mathcal{I}_b$ defines the ordered set of intervals 
on branch $b$, $\mathcal{I}_c$ is the ordered set of intervals on branch $c$, and
$\mathcal{I}_{bc}$ is the ordered union of these sets. In addition, we define
$\mathcal{M}_{b}$ as the ordered intervals on branch $b$ above 
$t_b^m$, and $\mathcal{L}_{b}$ as the ordered intervals on branch $b$ 
below $t_b^m$.
We can now derive a probability for the two distinct scenarios:

% As in \citet{deng_distribution_2021}, we break the problem into two cases: a first case in 
% which $t$ belongs to the interval from the base of the focal branch to $t^m_b$, and a second 
% case in which $t$ belongs to the interval from $t^m_b$ to $t^u_b$. 

% We define $bc$ as the ordered union of the sets of intervals on 
% branches $b$ and $c$ (Fig.~\ref{fig:fig3}c), such that $\mathcal{I}_{bc}$ is 
% the summed number of intervals in this set.
% % that can be used to index ordered intervals in this set.
% Similarly, we define the intersection of the sets of intervals in $b$
% and $b'$ as $bb'$, which includes only intervals in which both of 
% these branches occur (i.e., it excludes intervals where they
% are embedded in separate species tree branches). Finally, we 
% define $m$ as the index of the lowest interval in $bb'$ 
% (occurring at time $t_b^m$) where both $b$ and $b'$ occur. 


%%%%%%%%%%%%%%%%%%%%%% I'm not sure we need this figure anymore, can use maintext fig3.
% \begin{figure}[t]
% 	\centering
% 	\includegraphics[width=0.75\textwidth]{figures/FigS1-sibling-parent-it2.pdf}
% 	\caption{
% 		To calculate the probability that recombination on a genealogy branch
% 		($b$) leads to a topology change involves summing over the probabilities 
% 		that a detached lineage does not re-coalesce with either
% 		itself ($b$), its sibling ($b'$) or its parent ($c$) branches. At the time 
% 		recombination occurs ($t_r$) the branches $b$ and $b'$ can either exist 
% 		in different species tree intervals (a) or the same interval (b). This 
% 		restricts the probability of tree-change outcomes (e.g., shortened coalescent 
% 		time) until the lowest shared interval between $b$ and $b'$ at time 
% 		$t_m$. This leads to two ordered sets of intervals (c-d) used in 
% 		equations 11 and 12.
% 	}
% 	\label{fig:figSSS}
% \end{figure}



\paragraph{First case --} Given $t_r$ $<$ $t_b^m$, we integrate over the three
distinct intervals where re-coalescence can occur. The first is unique to branch $b$, 
the second integral is multiplied by two since from $t_b^m$ to $t_b^u$ re-coalescence
can occur with $b$ or $b'$, and the final integral is over the length of branch $c$.
By substituting the piece-wise constant solutions for each interval into this equation
it can simplifed to the final form below, also shown in equation 11 of the main text:

\begin{equation}
\begin{aligned}
	&\mathbb{P}(\text{topology-unchanged} | \mathcal{S}, \mathcal{G}, b, t_r) \\
	&= \int_{t_r}^{t_b^m}
	\frac{1}{\mathcal{K}(b,\tau)} f(\tau - t_r; \lambda) d\tau + 
	\int_{t_b^m}^{t_b^u}
	\frac{2}{\mathcal{K}(b,\tau)} f(\tau - t_r; \lambda) d\tau + 
	\int_{t_b^u}^{t_c^u} \frac{1}{\mathcal{K}(b,\tau)} f(\tau - t_r; \lambda) d\tau \\
	&= \frac{1}{k_i} + 
	\sum_{j \in \mathcal{I}_{bc}}	f(i,j) \exp \bigg\{	\frac{k_i}{2n_i} t_r \bigg\} + 
	\sum_{j \in \mathcal{M}_b}    f(i,j) \exp \bigg\{ \frac{k_i}{2n_i} t_r \bigg\}
\end{aligned}
\end{equation}

\paragraph{Second case --} Given $t_r$ $>=$ $t_b^m$, we only need to integrate over
two distinct intervals, thus we simply drop the first term from the equation above.
The final form of this equation is also shown in equation 11 of the main text:

\begin{equation}
\begin{aligned}
	&\mathbb{P}(\text{topology-unchanged} | \mathcal{S}, \mathcal{G}, b, t_r) \\
	&= \int_{t_r}^{t_b^u} \frac{2}{\mathcal{K}(b,\tau)} f(\tau - t_r; \lambda) d\tau + 
	 \int_{t_b^u}^{t_c^u} \frac{1}{\mathcal{K}(b, \tau)} f(\tau - t_r; \lambda) d\tau \\
	&= 2 \bigg(
		\frac{1}{k_i} + 
		\sum_{j \in \mathcal{I}_b} f(i,j) \exp \bigg\{ \frac{k_i}{2n_i} t_r \bigg\}
	\bigg) + 
	\sum_{j \in \mathcal{I}_c} f(i,j) \exp \bigg\{ \frac{k_i}{2n_i} t_r \bigg\}
\end{aligned}
\end{equation}

\subsubsection{Across a full branch}

Now we derive the overall probability that a recombination event falling on a specific branch will 
change the topology by integrating across the range of possible values for $t_r$.
Following the approach above, we split this problem into two parts, above and below
$t_b^m$, and we sum the two cases.

\begin{equation}
	\mathbb{P}(\text{topology-unchanged} | \mathcal{S}, \mathcal{G}, b) = 
	\frac{1}{t_b^u - t_b^l} \int_{t_b^l}^{t_b^u}
	\mathbb{P}(\text{topology-unchanged} | \mathcal{S}, \mathcal{G},b, t_r) dt_r
\end{equation}

\begin{equation}
	= \frac{1}{t_b^u - t_b^l}
	\bigg[
		\bigg(
			\int_{t_b^l}^{t_b^m} + 
			\int_{t_b^m}^{t_b^u}
		\bigg)
		\mathbb{P}(\text{topology-unchanged} | \mathcal{S}, \mathcal{G},b, t_r) dt_r
	\bigg]
\end{equation}


\paragraph{First case --}
We can simply sum over each entire interval below $t_b^m$ where $t_r$ could occur, and 
substitute piece-wise constant solutions for the probabilities that a detached
subtree will re-coalesce over the subset of targeted intervals above this that
do not cause a topology-change.

\begin{equation}
\begin{aligned}
	&\int_{t_b^l}^{t_b^m} {\mathbb{P}(\text{topology-unchanged} | \mathcal{S}, \mathcal{G}, b, t_r)} dt_r \\
	&= \sum_{i \in \mathcal{L}_b} \frac{1}{k_i} \Bigg[ 
		d_i + 2n_i \bigg( 
			\exp \bigg\{\frac{k_i}{2n_i} \mu_i \bigg\} - 
			\exp \bigg\{\frac{k_i}{2n_i} \sigma_i\bigg\} 
		\bigg)
		\bigg(
			\sum_{j \in \mathcal{I}_{bc}} f(i,j) + \sum_{j \in \mathcal{M}_b} f(i,j) 
		\bigg) 
	\Bigg]
\end{aligned}
\end{equation}

\paragraph{Second case --}
Similarly, we can sum over each entire interval above $t_b^m$ (up to $t_b^u$) and substitute piece-wise
constant solutions for the same selected subset of intervals:

\begin{equation}
\begin{aligned}
	&\int_{t_b^m}^{t_b^u} \mathbb{P} (\textrm{topology-unchanged} | \mathcal{S}, \mathcal{G}, b, t_r) dt_r \\
	&= \sum_{i \in \mathcal{M}_b} \frac{1}{k_i} \Bigg[ 
		2d_i + 2n_i \bigg( 
			\exp \bigg\{ \frac{k_i}{2n_i} \mu_i \bigg\} - 
			\exp \bigg\{ \frac{k_i}{2n_i} \sigma_i \bigg\}
		\bigg) 
		\bigg(2 \sum_{j \in \mathcal{I}_b} f(i,j) + \sum_{j \in \mathcal{I}_c} f(i,j) \bigg)
	\Bigg]
\end{aligned}
\end{equation}

\paragraph{Result --}
If we express the inner summed terms from the equations above, composed of piece-wise
constant values from their intervals, as $p_{b,1}^{(i)}$ and $p_{b,2}^{(i)}$, 
respectively, then the final solution can be expressed more concisely. 
This is shown in the main text as equation 12.

\begin{equation}\tag{12}
     \mathbb{P}(\text{topology-unchanged} | \mathcal{S}, \mathcal{G}, b) = 
     \frac{1}{t_b^u - t_b^l} 
     \bigg[ 
	    \sum_{i \in \mathcal{L}_b} p_{b,1}^{(i)} + 
	    \sum_{i \in \mathcal{M}_b} p_{b,2}^{(i)}
	\bigg]
\end{equation}


\subsubsection{Across the whole tree}

Finally, we sum across all branches, each weighted by their relative length, 
to find the probability of a recombination event changing the 
topology of the tree. This appears as equation 13 in the main text.

\begin{equation}\tag{13}
\begin{aligned}
    &\mathbb{P}(\text{topology-unchanged}| \mathcal{S}, \mathcal{G}) = 
    \sum_{b \in \mathcal{G}}
    \frac{t_b^u - t_b^l}
    {L(\mathcal{G})} \times \mathbb{P}(\text{topology-unchanged}| \mathcal{S}, \mathcal{G}, b) \\
    % 
    & = \frac{1}{L(\mathcal{G})} \sum_{b \in \mathcal{G}}
     \bigg[ 
	    \sum_{i \in \mathcal{L}_b} p_{b,1}^{(i)} + 
	    \sum_{i \in \mathcal{M}_b} p_{b,2}^{(i)}
	\bigg]
\end{aligned}
\end{equation}


\subsubsection{Examples}
Examples showing how to compute the probablity of a no-change (tree-unchanged) 
or topology-change event are shown with didactic step-by-step instructions in 
Fig.~\ref{fig:figS-tree-equations} and Fig.~\ref{fig:figS-topo-equations}, 
respectively.

\begin{figure}[p]
	\centering
	\includegraphics[width=0.95\textwidth]{figures/verbose-equations}
	\caption{A step-by-step calculation of the probability of a tree-unchanged 
	event under the MS-SMC' given a species tree and genealogy.
	}
	\label{fig:figS-tree-equations}
\end{figure}




\begin{figure}[p]
	\centering
	\includegraphics[width=0.95\textwidth]{figures/verbose-equations-topology}
	\caption{A step-by-step calculation of the probability of a topology-unchanged 
	event under the MS-SMC' given a species tree and genealogy.
	}
	\label{fig:figS-topo-equations}
\end{figure}



% \begin{figure}[t]
% 	\centering
% 	%\fbox{\rule[-.5cm]{4cm}{4cm} \rule[-.5cm]{4cm}{0cm}}
% 	\includegraphics[width=0.9\textwidth]{figures/FigS1-topology_illustration.pdf}
% 	\caption{Illustrating the parameters for calculating the distribution of distances 
% 	to a change in the topology of a genealogy. Panels (a) and (b) show slightly 
% 	different genealogies embedded in the same species tree. In both (a) and (b), 
% 	the focal branch $b$ is the one leading from the left-most species. 
% 	Branches $c$ and $b'$ -- the parent and sibling branches, respectively -- are 
% 	also both labeled. Note that in (a), $t_b^m$ corresponds to $\sigma_3$, while
% 	in (b) it corresponds to $\sigma_1$.}
% 	% \label{fig:fig5}
% \end{figure}


%%%%%%%%%%%%%%%%%%%%%%% This table doesn't seem necessary.
% \begin{table}[h]
% \centering
% \caption{\label{tab:table-S1} 
% 	A table summarizing the relationships among branches in the genealogical tree embedded in the species tree in Figure 1. 
% }
% \begin{tabular}[t]{ |c|c|c|c|c|c|c| }
% 	\toprule
% 	Branch & $\mathcal{I}_b$ & $t_b^l$ & $t_b^u$ & Parent & Sibling & $t_b^m$ \\
% 	\midrule
% 	0  &  1 & 0      & $t_7$  & 7  & 1  & 0          \\
% 	1  &  1 & 0      & $t_7$  & 7  & 0  & 0          \\
% 	2  &  3 & 0      & $t_9$  & 9  & 8  & $W_{AB}$   \\
% 	3  &  1 & 0      & $t_8$  & 8  & 4  & 0          \\
% 	4  &  1 & 0      & $t_8$  & 8  & 3  & 0          \\
% 	5  &  4 & 0      & $t_{11}$ & 11 & 6  & $W_{ABCD}$ \\
% 	6  &  2 & 0      & $t_{11}$ & 11 & 5  & $W_{ABCD}$ \\
% 	7  &  4 & $t_7$  & $t_{10}$ & 10 & 9  & $t_9$      \\
% 	8  &  2 & $t_8$  & $t_9$  & 9  & 2  & $W_{AB}$   \\
% 	9  &  2 & $t_9$  & $t_{10}$ & 10 & 7  & $t_9$      \\
% 	10 &  3 & $t_{10}$ & $t_{12}$ & 12 & 11 & $t_{11}$     \\
% 	11 &  1 & $t_{11}$ & $t_{12}$ & 12 & 10 & $t_{11}$     \\
% 	\bottomrule
% \end{tabular}
% \end{table}





\end{document}<|MERGE_RESOLUTION|>--- conflicted
+++ resolved
@@ -147,11 +147,7 @@
 	\centering
 	\includegraphics[width=0.99\textwidth]{figures/Fig1-embedding-and-probs-fill.pdf}
 	\caption{
-<<<<<<< HEAD
-		The MS-SMC' models the probability of different outcomes of recombination
-=======
 		The MS-SMC' models the probability of different recombination outcomes 
->>>>>>> c046285a
 		given a genealogy embedded in a multispecies coalescent (MSC) model.
 		% The probability of different outcomes of recombination occurring on a 
 		% genealogy embedded in a species tree can be modeled using the MS-SMC'. 
@@ -185,18 +181,9 @@
 		% two sequential intervals
 		% can occur on any branch of a genealogy to cause one
 		% of three possible outcomes: 
-<<<<<<< HEAD
-		The probabilities of each outcome %as calculated under the MS-SMC' 
-		are shown for three branches as a function of the time ($t_r$) and branch 
-		on which recombination occurs.		
-		% on which recombination occurs.
-		% . These probabilities are a function of the time ($t_r$) and branch 
-		% on which recombination occurs.
-=======
 		The probabilities of each outcome as calculated under the MS-SMC' 
 		are shown for three arbitrary branches. These probabilities are a function of the time ($t_r$) and branch 
 		on which recombination occurs.
->>>>>>> c046285a
 		% Each branch exhibits piecewise variation in these 
 		% probabilities across discrete intervals. 
 		% % We derive a solution for calculating these probabilities in the text. 
