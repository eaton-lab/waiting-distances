--- conflicted
+++ resolved
@@ -2815,7 +2815,6 @@
 we expect that many useful applications of the MS-SMC will likely come 
 from the inverse application: inferring ARGs given a parameterized species
 tree model. Or, from joint inference of both MSC models and ARGs. 
-<<<<<<< HEAD
 For example, although ARGWeaver-D \citep{hubisz2020inference} 
 can currently propose an ARG conditional 
 on a structured demographic model, which can generate genealogies with
@@ -2827,12 +2826,12 @@
 % between tree and topology-change events into likelihood calculations within
 % existing frameworks like ARGWeaver-D \citep{hubisz2020inference} 
 % could improve both accuracy and convergence.
-=======
-We speculate that incorporating waiting distance expectations 
-between tree- and topology-change events into likelihood calculations within
-existing frameworks like ARGWeaver-D \citep{hubisz2020inference} 
-could improve both accuracy and convergence.
->>>>>>> c0536042
+% =======
+% We speculate that incorporating waiting distance expectations 
+% between tree- and topology-change events into likelihood calculations within
+% existing frameworks like ARGWeaver-D \citep{hubisz2020inference} 
+% could improve both accuracy and convergence.
+% >>>>>>> c05360427950ebf3ba4000c3d3fca958dae11264
 
 % The challenge of reconstructing accurate genealogies for such regions 
 % presents a major source of error in evolutionary studies. These 
