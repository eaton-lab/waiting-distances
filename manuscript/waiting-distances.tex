--- conflicted
+++ resolved
@@ -2525,11 +2525,10 @@
 
 % Restate the problem
 Genealogical relationships vary spatially across chromosomes, reflecting 
-<<<<<<< HEAD
 a history of recombination between genome segments inherited from 
 different ancestors. Such variation can be modeled by the sequentially 
 Markov coalescent, which provides a generative process upon which 
-many statistical methods have been developed \citep{terhorst_etal2016}.
+many statistical methods have been developed \citep{mcvean2005approximating, spence_inference_2018}.
 % ledto many advances for the study of linked genome data.
 % The SMC' describes a generative 
 % process for which statistical methods can be developed to model the variation 
@@ -2540,17 +2539,6 @@
 % at which they are applied, typically either acting across 
 % very few samples and only considering pairs of coalescent events instead of entire 
 % genealogies \citep{terhorst_etal2016,li_durbin2011, schiffels_durbin2014}. 
-=======
-historical recombination events between genome segments inherited from 
-different ancestors. The SMC' describes a generative 
-process for which statistical methods can be developed to model the variation 
-between sequential genealogies. This has led to many significant 
-advances for the study of linked genome data. 
-However, SMC'-based methods remain limited with regard to scale, 
-typically either acting across 
-very few samples and only considering pairs of coalescent events instead of entire 
-genealogies \citep{terhorst_etal2016,li_durbin2011, schiffels_durbin2014}. 
->>>>>>> a464a241
 %%The forward-backward algorithm of PSMC/MSMC/SMC++ does consider the whole sequence
 %%of trees, and being grounded in SMC' they do consider invisible recombination events
 %%In my mind the main limitation is with regard to sampling and constraining the model
@@ -2562,7 +2550,11 @@
 By contrast, the recent development of solutions for predicting 
 tree and topology-change waiting distances under the SMC' \citep{deng_distribution_2021} 
 effectively adds two additional longer-range sources of information for 
-any position in a genome. 
+any position in a genome. In this original formulation, these distances are a 
+result of the probabilities of different phenomenological outcomes of the 
+SMC’ process given a genealogy embedded in a single population coalescent
+model with constant $N_e$.
+% within the constraints of a demographic model.
 %regardless of the outcome for the genealogy \citep{terhorst_etal}. 
 %However, 
 %for many datasets, 
@@ -2577,9 +2569,9 @@
 % that extend over great spatial genomic distances and affect the relationships among samples. 
 % Further, these solutions are for the full genealogy of all samples simultaneously rather 
 % than isolating a subset of samples and coalescences. 
-Here we extended their framework, deriving new solutions for the probabilities 
-of tree-change and topology-change events, where genealogies can be embedded 
-in any arbitrary structured coalescent model. 
+Here we extended this framework, deriving new solutions for the probabilities 
+of tree-change and topology-change events for a genealogy embedded 
+in any arbitrarily parameterized structured coalescent model. 
 These solutions lay a groundwork for exploring how variation in
 species tree parameters affects neutral expectations of genealogical 
 heterogeneity across chromosomes.
@@ -2608,13 +2600,13 @@
 implementation relative to stochastic simulations performed under both the 
 full coalescent with recombination and the SMC' approximation 
 \citep{hudson1983properties,wiuf_recombination_1999,mcvean2005approximating}. 
-Within the MS-SMC'
-framework, MSC model parameters determine rates of coalescence within 
+Within the MS-SMC' framework, MSC model parameters determine rates of coalescence within 
 species tree intervals and dictate where coalescence may occur, 
 preventing coalescences among lineages separated into different
 species tree intervals. For any MSC model, the effects of MSC parameters
 with regard to genealogy turnover can be statistically 
-modeled and visualized (Fig1 and Supplement). We show that the neutral rate
+modeled and visualized (Fig.~\ref{fig:fig1}; Fig.~\ref{fig:figS-edge-probabilities}). 
+We show that the neutral rate
 of turnover in genealogies and topologies across a genome is highly 
 dependent on species tree model parameters.
 
@@ -2633,49 +2625,110 @@
 the distribution of genealogies that can arise under that model, and the 
 spatial distances over which those genealogies are expected to span.
 Previously, such patterns could only be examined through stochastic simulations. 
-For example, McKenzie and Eaton (2020) used exhaustive simulations to examine 
+For example, \cite{mckenzie_multispecies_2020} used exhaustive simulations to examine 
 the effect of species tree parameters on genetic linkage by varying species tree
 length, size, and shape. 
 While this approach is practical for estimating the \emph{mean} linkage across
-a large set of sampled genealogies under a specific demographic model, it is less 
-practical for estimating for the persistence of \emph{individual} genealogies. Such 
-an approach is particularly intractable for studying sequences of many genealogies, 
-for which individual distributions are required for each tree in the sequence. 
+a large set of sampled genealogies under a specific demographic model, it is
+impractical for estimating the persistence of \emph{individual} genealogies. 
+% Indeed, a large distribution of simulated waiting distances would need to be 
+% generated for every genealogy to obtain expectations.
+% Simulation approaches are particularly intractable for studying sequences of 
+% many genealogies, for which individual distributions would need to be
+% generated for every tree in a sequence. 
 % Similarly, it did not... more here please.
-The analytical solutions that we derived in this study 
-allow us to quickly predict waiting distances for any embedded genealogy. 
-Furthermore, they allow us to develop a likelihood framework for modeling
-sequences of observed waiting distances, helping infer MSC models from ARGs or
-ARGs from MSC models (see below).
+In addition to providing fast calculations of waiting distances, 
+analytical solutions also offer the opportunity to develop likelihood-based
+methods for inferring MSC models from ARGs, or ARGs from MSC models 
+(discussed below).
+% framework sequences of observed waiting distances, helping infer MSC models from ARGs or
+% ARGs from MSC models (see below).
+
+% The analytical solutions that we derived in this study 
+% allow us to quickly predict waiting distances for any embedded genealogy. 
+% Furthermore, they allow us to develop a likelihood framework for modeling
+% sequences of observed waiting distances, helping infer MSC models from ARGs or
+% ARGs from MSC models (see below).
 
 % This framework can be extended...
-Many extensions of this approach for estimating waiting distances MS-SMC' 
-are possible. One next step could be to isolate a clade
-from a given genealogy and to estimate the expected distance over which 
-monophyly is expected to persist for this clade under neutrality. Doing so would be useful
-for investigating turnover in specific relationships between taxa. 
-Another extension would be to accommodate the multispecies network coalescent, which 
-adds further complexity to the MSC by modeling ancestral reticulation events.
-Evaluating waiting distances between topology changes in genomic regions derived 
-from one network history versus another may be highly informative for inferring 
-local hybrid ancestry while avoiding falsely implicating regions of shared ancestry 
-due to ILS alone, or for inferring phylogenetic networks.
+Many extensions of the MS-SMC' are possible, including applications to more
+complex demographic models, and the development of specific hypothesis testing
+frameworks. 
+% allowing for the development
+% of hypothesis testing frameworks, or applications to more complex demographic models.
+For example, instead of embedding genealogies in a species tree, they could instead
+be embedded in a species network following the multispecies network coalescent model 
+\citep{wen_bayesian_2016}. This would involve modeling genealogy embeddings as a 
+probabilistic process that could follow one of several possible paths through a network.
+Differences between the expected waiting distances in genomic regions derived from 
+one embedding path history versus another may be highly informative about the 
+network model in which genealogies are embedded. The incorporation of linked 
+genealogical information may prove valuable towards resolving intractable problems
+in phylogenetic network inference, by moving beyond the limited information available
+from the frequencies of unlinked gene trees.
+% into phylogenetic net
+% Such information may be useful towards inferring local hybrid ancestry, or 
+% for estimating or comparing phylogenetic network models.
+% adds further complexity to the MSC by modeling ancestral reticulation events.
+% Evaluating waiting distances between topology changes in genomic regions derived 
+% from one network history versus another may be highly informative for inferring 
+% local hybrid ancestry while avoiding falsely implicating regions of shared ancestry 
+% due to ILS alone, or for inferring phylogenetic networks.
+% the expected distance 
+% from a given genealogy and to estimate the expected distance over which 
+% monophyly is expected to persist for this clade under neutrality. Doing so would be useful
+% for investigating turnover in specific relationships between taxa. 
+
+
+% this approach for estimating waiting distances MS-SMC' 
+% are possible. One next step could be to isolate a clade
+% from a given genealogy and to estimate the expected distance over which 
+% monophyly is expected to persist for this clade under neutrality. Doing so would be useful
+% for investigating turnover in specific relationships between taxa. 
+% Another extension would be to accommodate the multispecies network coalescent, which 
+% adds further complexity to the MSC by modeling ancestral reticulation events.
+% Evaluating waiting distances between topology changes in genomic regions derived 
+% from one network history versus another may be highly informative for inferring 
+% local hybrid ancestry while avoiding falsely implicating regions of shared ancestry 
+% due to ILS alone, or for inferring phylogenetic networks.
 %%^specifically as a null hypothesis! 
 
 \subsection{Whole genome phylogenomics and concatalescence}
 % MSC model requires gene tree frequencies, but what is a gene tree?
-The multispecies coalescent is a model to describe the expected distribution 
-of unlinked genealogies given a parameterized MSC model, and is the basis
-for modern phylogenetic inference aimed at inferring a species tree as a 
-hierarchical model of relationships among populations or species. 
-However, because genetic linkage among genealogies sampled from different regions
-of a genome can cause their distribution to deviate from the expectations of the
-MSC, multi-locus datasets used for species tree inference are often highly filtered to 
-avoid this type of model violation. For example, even as whole genome sequence data 
-has become increasingly available, a common practice for has been to 
-subsample a small number of discrete unlinked loci from whole genome 
-alignments for species tree inference (e.g., Jarvis paper and that recent Moth paper), 
-effectively discarding the vast majority of sequenced data. 
+The multispecies coalescent is a model to describe an expected distribution 
+of unlinked genealogies as well as the basis for phylogenetic methods aimed 
+at inferring a species tree as a hierarchical model of relationships among 
+populations or species.
+Despite the enormous size of modern genomic datasets, many phylogenetic 
+problems remain challenging to resolve, either because their history deviates 
+significantly from an MSC model, or due to many possible sources of model 
+misspecification.
+tree-like, or because 
+
+Not all species trees can be resolved... 
+However, because genetic linkage can cause the distributions of genealogies
+to deviate from their expectations under the MSC, multi-locus datasets are 
+often highly filtered to avoid this bias. %sampling linked loci.
+% among genealogies sampled from different regions
+% of a genome can cause their distribution to deviate from the expectations of the
+% MSC, multi-locus datasets used for species tree inference are often highly filtered to 
+% avoid this type of model violation. 
+For example, even as whole genome sequence data has become increasingly available, 
+it remains common practice to subsample a small number of discrete unlinked loci
+from whole genomes for species tree inference \citep[e.g.,][]{jarvis_whole-genome_2014},
+effectively discarding the vast majority of sequenced data. The development of 
+new phylogenetic methods that aim not only to account for recombination as a 
+source of error, but
+
+spatially-informed 
+
+Thus, This would mark a major transition in phylo-
+genetics, where recombination would shift from being viewed as a source of error to becoming a source
+of information.
+% a common practice for has been to 
+% subsample a small number of discrete unlinked loci from whole genome 
+% alignments for species tree inference \citep[e.g.,][]{jarvis_whole-genome_2014}
+% effectively discarding the vast majority of sequenced data. 
 % Although in many cases this may be sufficient for species tree inference, ...
 
 Even after subsampling unlinked loci, species tree inference can still
