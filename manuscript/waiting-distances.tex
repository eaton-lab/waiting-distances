--- conflicted
+++ resolved
@@ -2259,7 +2259,6 @@
 	\label{fig:fig-likelihood}
 \end{figure}
 
-<<<<<<< HEAD
 The MS-SMC' provides a statistical framework for predicting waiting distances 
 until genealogy changes in an ARG given a parameterized MSC model. 
 Because waiting distances between recombination events are exponentially 
@@ -2291,18 +2290,9 @@
 % events in simulated ARGs, however, it could similarly be applied to inferred 
 % distances between events in an ARG proposed from sequence data. 
 % 
-=======
-Based on the expectation that waiting distances are informative about 
-MSC model parameters, we developed a maximum likelihood framework for inferring 
-MSC model parameters from observed waiting distances between tree and/or topology 
-change events. Here, we apply this method using the true distances between 
-events in simulated ARGs. However, it could similarly be applied to inferred 
-distances between events in an ARG proposed from sequence data. 
->>>>>>> 8a066528
 
 Given one or more ARGs, each composing a sequence of genealogies 
 G = ($\mathcal{G}_1, \mathcal{G}_2, ..., \mathcal{G}_n$) and 
-<<<<<<< HEAD
 their interval lengths in the genome X = ($x_1, x_2, ..., x_n$),
 a subset of genealogies can be extracted that represent the unique 
 trees between tree-change events, 
@@ -2321,28 +2311,6 @@
 The maximum likelihood solution can be found by searching for the
 set of MSC model parameters -- which affect $\Lambda_g$ -- 
 that maximize the summed log-likelihood of the observed waiting distances.
- % of the observed waiting distances
-% The set of MSC model parameters -- which affect $\Lambda_g$ -- 
-% that maximize the summed log-likelihood of all observed distances 
-% between recombination events represents the maximum likelihood solution.
-=======
-their interval lengths in the genome X = ($x_1, x_2, ..., x_n$), a subset 
-of genealogies can be extracted representing unique genealogies between 
-tree-change events, $G_g$ = ($\mathcal{G}_1, \mathcal{G}_i, ...$). The lengths 
-between these events can be summed to get tree-change waiting distances
-X$_g$ = ($\sum_{i=1}^j x_i, \sum_{i=j}^{k} x_i, ..., $). The same can be 
-done for topology-change events. Then, given a parameterized species 
-tree $\mathcal{S}$ and recombination rate $r$ we can infer a sequence of 
-exponential rate parameters $\Lambda_g = (\lambda_1, \lambda_i, ...)$ for
-each genealogy by using equations 10 or 14. 
-The likelihood of each observed waiting distance (X$_g$) between tree or
-topology change events can then be calculated from a series of exponential 
-probability density functions (equation 8) parameterized by their 
-corresponding rate parameters ($\Lambda_g$). 
-The set of MSC model parameters -- which affect $\Lambda_g$ -- 
-that maximize the summed log-likelihood of all observed distances 
-between recombination events represents the maximum likelihood solution.
->>>>>>> 8a066528
 
 We first implemented this approach for a simple two-population model with 
 constant $N_e$=200K and a population divergence at 500K generations. 
@@ -2351,16 +2319,10 @@
 yielded 51,487 tree-change events, with mean length 194bp, and 25,446 
 topology-change events, with mean length 393bp. To examine the likelihood
 surface we calculated the log-likelihood of joint parameters for $N_e$ and $r$, 
-<<<<<<< HEAD
 while keeping a fixed divergence time parameter, over a grid search of 41
-values for $r$ between 1e$^{-9}$ and 3e$^{-9}$ and 41 values for $N_e$ between
-50K and 800K. The likelihood
-surface for tree-change distances exhibited a ridge that contained the true 
-=======
-while keeping a fixed divergence time parameter, using a grid search across 41 evenly-spaced
-values from $r=1e^{-9}$ to 3e$^{-9}$ and from $N_e$=50K to 800K. The likelihood
+evenly-spaced values from $r$=1e$^{-9}$-3e$^{-9}$ and $N_e$
+50K-800K. The likelihood
 surface for tree-change distances exhibited a ridge containing the true 
->>>>>>> 8a066528
 parameter values (Fig.~\ref{fig:fig-likelihood}b), while the topology-change 
 likelihood surface exhibited a distinct peak at the true values
 (Fig.~\ref{fig:fig-likelihood}c). The summed log-likelihoods from both tree 
@@ -2369,11 +2331,7 @@
 We also inferred a likelihood surface for a misspecified model, in which 
 the genealogies were generated under a 2-population model, but 
 the $\Lambda_g$ rate parameters were calculated for a single population 
-<<<<<<< HEAD
-model with constant $N_e$. Model misspecification introduced a significant 
-=======
 model with constant $N_e$. This model misspecification introduced a significant 
->>>>>>> 8a066528
 bias in parameter estimation, shifting the likelihood surface towards lower $r$ 
 and higher $N_e$ (Fig.~\ref{fig:fig-likelihood}e). This demonstrates that even 
 for a simple two population model, ignoring population structure can significantly
@@ -2399,8 +2357,8 @@
 probability distribution of multiple $N_e$ parameters for a 
 2-population model with variable $N_e$ of 200K, 300K, or 400K
 (Fig.~\ref{fig:fig-likelihood-posterior}a).
-<<<<<<< HEAD
-ARGs were simulated under this more complex MSC model, but otherwise
+
+The input ARGs were simulated under this more complex MSC model, but otherwise
 used the same settings as in the example above.
 % , and in this case, we sampled 8 haplotypes per population. 
 We set a uniform prior on all three $N_e$ parameters between 
@@ -2441,33 +2399,33 @@
 % waiting distances, at least for relatively simple models like the ones
 % examined here, 
 
-=======
-The input ARGs were simulated using the same settings as above, 
-%but under this more complex MSC model, and in this case, 
-%we sampled 8 haplotypes per population. We set a uniform prior on 
-except that we used this more complex MSC model and
-sampled 8 haplotypes per population. We set a uniform prior on 
-$N_e$ between 1e$^2$-1e$^7$ and ran the MCMC chain to sample 
-10K values, sampling every 5th iteration after a 1K iteration 
-burnin. For simplicity, we fixed the population divergence time to 
-the correct value of 500K and focused solely on $N_e$ estimation. 
-
-The resulting maximum \emph{a posteriori} probability estimates of 
-model parameters are highly accurate, all falling within 0.5 
-standard deviations of the true values 
-(Fig.~\ref{fig:fig-likelihood-posterior}b). 
-This result is encouraging, considering that it may be possible under
-some MSC models for many different parameter combinations to yield 
-similar waiting distance expectations, potentially causing identifiability
-%issues. However, by combining information from both tree and topology 
-%waiting distances this problem may be reduced. Our results suggest 
-issues. However, combining information from both tree and topology 
-waiting distances may help address this problem. Our results suggest 
-that MSC model parameters will sometimes be identifiable from genealogical 
-waiting distances, at least for relatively simple models like the ones
-examined here. Further theoretical and empirical work will be needed
-to explore this question in greater detail.
->>>>>>> 8a066528
+% =======
+% The input ARGs were simulated using the same settings as above, 
+% %but under this more complex MSC model, and in this case, 
+% %we sampled 8 haplotypes per population. We set a uniform prior on 
+% except that we used this more complex MSC model and
+% sampled 8 haplotypes per population. We set a uniform prior on 
+% $N_e$ between 1e$^2$-1e$^7$ and ran the MCMC chain to sample 
+% 10K values, sampling every 5th iteration after a 1K iteration 
+% burnin. For simplicity, we fixed the population divergence time to 
+% the correct value of 500K and focused solely on $N_e$ estimation. 
+
+% The resulting maximum \emph{a posteriori} probability estimates of 
+% model parameters are highly accurate, all falling within 0.5 
+% standard deviations of the true values 
+% (Fig.~\ref{fig:fig-likelihood-posterior}b). 
+% This result is encouraging, considering that it may be possible under
+% some MSC models for many different parameter combinations to yield 
+% similar waiting distance expectations, potentially causing identifiability
+% %issues. However, by combining information from both tree and topology 
+% %waiting distances this problem may be reduced. Our results suggest 
+% issues. However, combining information from both tree and topology 
+% waiting distances may help address this problem. Our results suggest 
+% that MSC model parameters will sometimes be identifiable from genealogical 
+% waiting distances, at least for relatively simple models like the ones
+% examined here. Further theoretical and empirical work will be needed
+% to explore this question in greater detail.
+% >>>>>>> 8a0665285dacae9af3b3045ce3fbb7b870619d5a
 % Anecdotally, we found that using multiple independent ARGs improves 
 % the accuracy of this joint inference method compared to a single 
 % larger ARG. This suggests that ...
@@ -3869,7 +3827,7 @@
 		$b$ leads to a topology change involves summing over the probabilities 
 		that the detached lineage does not re-coalesce with either
 		itself, its sibling, or its parent ($b$, $b'$ or $c$, respectively). 
-		When the timing of recombination ($t_r$) occ...
+		When the timing of recombination ($t_r$) \hl{occ...}
 		$b$ and $b'$ can either exist 
 		in different species tree intervals (a) or the same interval (b). This 
 		restricts the probability of tree-change outcomes (e.g., shortened coalescent 
