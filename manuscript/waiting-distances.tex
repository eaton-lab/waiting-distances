--- conflicted
+++ resolved
@@ -2209,93 +2209,6 @@
 % value of 150000 for both trees.
 
 
-<<<<<<< HEAD
-
-
-\subsection{Investigating bias in MS-SMC' predictions}
-% in addition to SMC' approximation, topo-change has additional bias.
-The MS-SMC' harbors two potential sources of bias, the first stemming from 
-assumptions of the SMC' approximation, and the second from the approximate 
-nature of waiting distance estimation for topology-change events. We examined 
-both of these sources of error through comparison to stochastic simulations 
-and found that their effects are generally negligible, and also act in opposing 
-directions, such that their combined effect is further reduced. 
-
-The SMC' approximation to the coalescent with recombination is expected 
-to deviate more significantly from the full model that it is approximating 
-as the number of recombination events that the SMC' does not model 
-(among ancestors that do not contribute genetic material to sampled descendants) 
-increases. 
-
-
-By not modeling some recombination events the SMC' will tend to 
-over-estimate waiting distances between tree or topology change events. 
-Because our waiting distance predictions are built upon assumptions of 
-the SMC' model, they too will exhibit this bias. 
-% Models with high population structure, such as MSC models with low Ne, 
-% where many recombination events
-% could occur among samples deep in time, but contribute no genetic material
-% to samples at the present. 
-To investigate this source of error we repeated the simulations from our 
-validation scenario using the \emph{msprime} setting ancestry="smc\_prime",
-to simulate tree sequences that exclude recombination events that would 
-not occur in the SMC' model. 
-We have already seen from our validations that the error in our predictions 
-is quite low when data are simulated under the full coalescent with 
-recombination (Fig.~\ref{fig:figS-bias-smc}). When quantified, 
-As expected, we observe even less error 
-between our predictions and coalescent simulations when data are simulated
-under the SMC' model (Fig.~\ref{fig:supplement-smc}). Whereas the error 
-rate is generally below 5\% when data are simulated under the full coalescent
-with recombination model, and only exceeds this at the lowest
-$N_e$ values examined, mean error rates do not exceed 5\% in any 
-models for data simulated under the SMC' assumptions. 
-This shows that the SMC' assumption does contribute a relatively small error 
-to our waiting distance predictions, especially at low $N_e$ values,
-where it can lead to over-estimated waiting distances.
-
-We also investigated whether inhomogeneity in the probability of topology 
-changes during the waiting distance between topology-change events 
-causes bias. 
-% caused by tree-change events. 
-For this, we employed a similar approach to \citet{deng_distribution_2021}, 
-who examined the fold-difference in parameters affecting waiting distance
-estimations between a starting tree and a subsequent genealogy that 
-experienced a tree-change but not a topology-change. 
-% In the case of MSC models, because this probability is a product 
-% of 
-% is a product of both L($\mathcal{G}$) and 
-% $\mathbb{P}(\text{topology-change} | \mathcal{S}, \mathcal{G})$,
-% We examined the fold difference in the genealogy length, the probability
-% of topology change, and 
-% these parameters separately, and in 
-Because MSC model parameters affect both the length of genealogies and
-the probability of topology-change, we also examined variation in each of these 
-parameters at different constant $N_e$ values of 50K, 100K, or 500K. 
-For each setting we examined one topology-change event from 1K tree sequences. 
-
-In a single population model with constant $N_e$, \citet{deng_distribution_2021}
-previously showed that the bias in topology-change waiting distances is negligible
-because there is an inverse relationships between the length of a genealogy
-and the probability of a topology change. Our analysis confirms this result,
-showing that variance in the product of these two parameters, 
-which equates to the waiting distance rate parameter (equations 7,8, 10), 
-is very low (Fig.~\ref{fig:figS-bias-topo}a), and becomes smaller as more 
-gene copies are sampled (Fig.~\ref{fig:figS-bias-topo}b-c). In the 2-population
-and 8-population MSC-type models we find the same result. Here, constraints 
-imposed by population structure lead to less variance in both the 
-length of genealogies and probabilities of topology-change
-(Fig.~\ref{fig:figS-bias-topo}d-i). When $N_e$ is low, there is very 
-little variation between subsequent genealogies, and thus the waiting 
-distance expectation exhibits little heterogeneity. When $N_e$ is high,
-there is little population structure, and so the waiting distance 
-expectation remains relatively constant for the same reason as in a 
-single population model. Overall, MSC models do not appear to exhibit a greater
-bias than a single population model from this effect.
-
-
-=======
->>>>>>> 2032e095
 \begin{figure}[t]
 	\centering
 	%\fbox{\rule[-.5cm]{4cm}{4cm} \rule[-.5cm]{4cm}{0cm}}
@@ -2596,10 +2509,11 @@
 \beginsupplement
 \section{Supplementary Information}
 
-<<<<<<< HEAD
+
 % \section{Appendix: Derivations}
-\subsection{Derivations of the Multispecies Sequentially Markov Coalescent (MS-SMC')}
-=======
+% \subsection{Derivations of the Multispecies Sequentially Markov Coalescent (MS-SMC')}
+
+
 \subsection{Investigating bias in MS-SMC' predictions}
 % in addition to SMC' approximation, topo-change has additional bias.
 The MS-SMC' harbors two potential sources of bias, the first stemming from 
@@ -2711,10 +2625,10 @@
      \label{fig:figS-bias-topo}
 \end{figure}
 
+
 \section{Appendix: Derivations}
 
 \subsection{Notation}
->>>>>>> 2032e095
 
 Information from the genealogy embedding table can be used to calculate the 
 probabilities of no-change, tree-change, and topology-change events under the 
