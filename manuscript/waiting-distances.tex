% !TEX program = pdflatex --shell-escape

\documentclass[11pt]{article}
\usepackage[round,sort&compress,semicolon]{natbib}
\usepackage{times}
\usepackage[T1]{fontenc}
\usepackage[utf8]{inputenc}
\usepackage[pdftex]{graphicx}
\usepackage[letterpaper, left=1.0in, right=1.0in, top=1.0in, bottom=1.0in]{geometry}
\usepackage{ragged2e}
\usepackage{url}
\usepackage{setspace}
\usepackage{lineno}
\usepackage{multirow}
\usepackage{pdflscape}
\usepackage[backref=page]{hyperref}
\usepackage{hyperref}
\usepackage{rotating}
\usepackage{booktabs}
\usepackage[hypcap, labelsep=period, labelfont=bf]{caption}
\usepackage{array}
\usepackage{color}
\usepackage{soul}
\usepackage{mathtools}
\usepackage{pdflscape}

\usepackage{amsmath}
\usepackage{amsfonts}       % blackboard math symbols
\usepackage{nicefrac}       % compact symbols for 1/2, etc.
\usepackage{microtype}      % microtypography
\usepackage{lipsum}		% Can be removed after putting your text content
\usepackage{doi}


\usepackage[usenames,dvipsnames,svgnames,table]{xcolor}
\urlstyle{same}
\setlength{\RaggedRightParindent}{\parindent}
\linenumbers
\linespread{1.15}

% restart counting in the supplement
\newcommand{\beginsupplement}{%
	\setcounter{table}{0}
	\setcounter{figure}{0}
	% \setcounter{section}{0}
	% \setcounter{subsection}{0}	
	\renewcommand{\thetable}{S\arabic{table}}%
	\renewcommand{\thefigure}{S\arabic{figure}}%
	% \renewcommand{\thesection}{S\arabic{section}}%
	% \renewcommand{\thesubsection}{S\arabic{section}.\arabic{subsection}}%          
}

%%% Add PDF metadata to help others organize their library
%%% Once the PDF is generated, you can check the metadata with
%%% $ pdfinfo template.pdf
\hypersetup{
     colorlinks   = true,
     citecolor    = Indigo,
     linkcolor    = DarkCyan,
	pdftitle = {Estimating Waiting Distances Between Genealogy Changes under a 
		Multi-Species Extension of the Sequentially Markov Coalescent},
	pdfsubject = {Evolutionary biology},
	pdfauthor = {Patrick F. ~McKenzie},
	pdfkeywords = {Recombination, Phylogeny, SMC, Gene Tree, Species Tree, Concatalescence, ARG},
}

% \renewcommand{\shorttitle}{MSC Waiting Distance Distribution}

\begin{document}

\begin{center}
	{\bf \Large
		Estimating Waiting Distances Between Genealogy Changes under a \\[0.25cm]
		Multi-Species Extension of the Sequentially Markov Coalescent
	}\\[0.5cm]

	Patrick F. McKenzie$^{1}$ and Deren A. R. Eaton$^{1, *}$\\[0.25cm]

	\emph{
	$^{1}$ Department of Ecology, Evolution, and Environmental Biology, Columbia University, New York, NY 10027\\[0.5cm]
	$^{*}$ Contact: de2356@columbia.edu\\[0.5cm]
	}
\end{center}

% keywords can be removed
Keywords: Recombination, Phylogeny, SMC, Gene Tree, Species Tree, Concatalescence, ARG

\RaggedRight

\section*{Abstract}
Genomes are composed of a mosaic of segments inherited from different ancestors, 
each separated by past recombination events. Consequently, genealogical
relationships among multiple genomes vary spatially across different genomic 
regions. Expectations for the amount of genealogical variation among unlinked 
(uncorrelated) genomic regions is well described for either a single 
population (coalescent) or multiple structured populations (multispecies coalescent).
However, the expected similarity among genealogies at linked regions of a 
genome is less well characterized. 
Recently, an analytical solution was derived for the expected 
distribution of waiting distances between changes in genealogical trees 
spatially across a genome for a single population with constant effective 
population size. Here we describe a generalization of this 
result, in terms of the expected distribution of waiting distances between 
changes in genealogical trees and topologies, for multiple structured populations
with branch-specific effective population sizes (i.e., under the multispecies 
coalescent). Our solutions establish an expectation for genetic linkage  
in multispecies datasets and provide a new likelihood framework for linking
demographic models with local ancestry inference across genomes.
% ARG inference.fitting species tree models. % to genome alignments.

\section{Introduction}

%It is well known that, because of recombination and random sorting at coalescence events, different locations in the genome might have different genealogical histories. In population genetics, the genealogical history of a set of samples at a neutrally evolving location in the genome can be modeled using the coalescent. In phylogenetics, genealogical histories are instead modeled with an extension of the coalescent known as the "multispecies coalescent." While the standard form of the coalescent assumes a single population with a constant effective population size, the multispecies coalescent incorporates species divergence time parameters to define a "species tree" topology, and each branch of the species tree has its own effective population size.

The multispecies coalescent (MSC) is an extension of the coalescent 
\citep{kingman1982coalescent}, a model that describes the distribution of genealogical 
histories among gene copies from a set of sampled individuals. Whereas the 
coalescent models a single panmictic population, the MSC includes constraints that prevent 
samples in different lineages from sharing a most recent genealogical ancestor until prior
to a population divergence event that separates them \citep{maddison1997gene,maddison2006inferring}. 
Conceptually, the MSC can be viewed as a piecewise model composed of the standard
coalescent applied to each interval of a "species tree" representing the relationships
and divergence times among isolated lineages. Genealogies are constrained to be
embedded within species trees (Fig.~\ref{fig:fig1}a), and the joint likelihood of 
MSC model parameters can be estimated from the coalescent times among a 
distribution of sampled genealogies
% I feel that 'among' is better than 'of' as it sounds to me more like it is analyzing
% groups of coalescent times, for each genealogy, rather than lumping them all together.
% 
% Analytically, the MSC can be viewed as a piecewise likelihood function composed of the 
% standard coalescent applied to each edge of a “species tree”, representing 
%a hierarchical model of 
% the relationships and divergence times among constraining lineages -- i.e., it can 
% be used to calculate the likelihood of a container tree within which a distribution of 
% genealogies must be embedded 
% Consider referencing a panel of a figure here to show genealogical embedding.
\citep{rannala2003bayes,degnan2009gene}. In both the coalescent
and MSC models, effective population size ($N_e$) is the key parameter determining 
the rate of coalescence and can vary across different lineages. 
% which can vary over time and/or among different lineages. 

 % Conceptually, the MSC can be viewed as a piecewise model ... for joint likelihood of a 
% genealogy embedded in a species tree.


\begin{figure}
	\centering
	\includegraphics[width=0.99\textwidth]{figures/Fig1-embedding-and-probs-fill.pdf}
	\caption{
		The MS-SMC' models the probability of different recombination outcomes 
		given a genealogy embedded in a multispecies coalescent (MSC) model.
		% The probability of different outcomes of recombination occurring on a 
		% genealogy embedded in a species tree can be modeled using the MS-SMC'. 
		% A genealogy embedded in a species tree exhibits different probabilities
		% of outcomes of recombination, when viewed backwards in time, depending on 
		% the timing and branch on which recombination occurs.
		(a) A parameterized MSC model is composed of multiple discrete population
		intervals with associated effective population sizes ($N_e$) and divergence 
		times ($W$). Given an embedded genealogy, each interval can be further divided 
		at coalescence events (e.g., $t_9$) into a series of smaller intervals
		with constant coalescent rates. The parameters of these intervals make up a 
		genealogy embedding table (see Table 1).
		% varies with respect to
		% changing rates of coalescence, as well the number of samples present at any time.
		% such that the an 
		 % and estimating
		% the expected waiting time between coalescence events (e.g., $t_9$--$t_{10}$) 
		% requires integrating over these rates as they change through time/intervals.
		% See Table 1 for the full genealogy embedding table for this 
		% and the number of samples changes.
		% by the rate of coalescence and the number of samples present.
		% reduce the number of samples present in an interval, whereas population 
		% divergence events (e.g., $W_{AB}$) increase the number in the subsequent interval.
		(b-d) A recombination event leads to one of three possible outcomes 
		between the genealogies in two sequential intervals of a genome: 
		\emph{no-change}, \emph{tree-change}, or \emph{topology-change}. 		
		% "no-change," "tree-change," or "topology-change". 
		% Under the sequentially Markov coalescent (SMC') model a recombination 
		% event will cause one of three possible outcomes between two genealogies 
		% in sequential spatial intervals of a genome: 
		% two sequential intervals
		% can occur on any branch of a genealogy to cause one
		% of three possible outcomes: 
		The probabilities of each outcome as calculated under the MS-SMC' 
		are shown for three arbitrary branches. These probabilities are a function of the time ($t_r$) and branch 
		on which recombination occurs.
		% Each branch exhibits piecewise variation in these 
		% probabilities across discrete intervals. 
		% % We derive a solution for calculating these probabilities in the text. 
		% Probabilities were calculated here for three selected branches as a 
		% function of the time at which recombination occurs ($t_r$), given the 
		% MSC model in (a) with parameters from Table~S2.% applied to the MSC model in (a).
	% 	divergence times ($W$) define ancestral populations. The population 
	% structure constrains which lineages of the genealogy can coalesce. Further, each 
	% population which can have a different effective population size ($N_b$),
	% which determine rates of coalescence within that population. Viewed backwards in time, 
	% coalescent events (e.g., $t_7$) in the genealogy reduce the number of samples, whereas 
	% species tree divergence events (e.g., $W_{AB}$) increase the number of samples present. 
	% (b-d) 
	% Recombination is modeled by detaching a branch at a specific time and 
	% sampling a waiting time until it re-coalesces, leading to either no change, 
	% a tree change (edge lengths), or topology change. We arbitrarily selected edges 2, 5, and 
	% 7 to illustrate how piecewise variation in coalescent rates back in time through the 
	% species tree leads to changing probabilities of each
	% outcome (discussed in Demonstration). Note that the values in (b) and (c) must sum to 1, 
	% since one of those two events must happen, while (d) is showing the probabilities of a 
	% subset of the events in (c). See Table 1 for the full genealogy embedding table for this 
	% example.
	}
	\label{fig:fig1}
\end{figure}


Importantly, both the coalescent and MSC are models of the expected distribution of 
\emph{unlinked} (uncorrelated) genealogies.
%(non-autocorrelated) genealogies. % sampled from throughout the genome. 
By contrast, two linked genealogies that are drawn from nearby regions of a genome %the genome 
are expected to be more similar than two random draws under these models. This spatial 
autocorrelation is a consequence of shared ancestry among samples at nearby regions, 
which decays over time and distance as recombination events reduce their shared ancestry.
% This process can be approximated by randomly detaching an edge on a genealogy and sampling
% a waiting time (based on the lineage effective population size) until it reconnects
% to the genealogy at a different shared ancestor.
%  % (Fig.~\ref{fig:figS-recomb-types}). # Fig S1 shows the SMC' whereas here we are 
%  % referring simply to the coalescent-with-recomb process.
% In this way, the coalescent with recombination 
% can be viewed as a spatial process 
% where a set of samples at the present substitutes one ancestor for another on 
% either side of a recombination breakpoint \citep{wiuf_recombination_1999}. 
% ADD THIS: \url{https://www.sciencedirect.com/science/article/pii/S0040580914000033}
As a data structure, an ordered series of linked genealogies and the lengths of 
their associated intervals on a chromosome (Fig.~\ref{fig:fig2}) is represented 
by an ancestral recombination graph (ARG)
\citep{griffiths_ancestral_1996}, or similarly, a tree-sequence 
\citep{kelleher2016efficient}
(hereafter we will refer to it generically as an ARG).

% As a data structure, the spatial pattern of linked genealogies spanning
% intervals between recombination breakpoints can be represented either as an 
% ancestral recombination graph (ARG)
% \citep{griffiths_ancestral_1996} or tree-sequence \citep{kelleher2016efficient}
% (hereafter we will refer to it generically as an ARG; Fig.~\ref{fig:fig2}).

An algorithm to stochastically simulate sequences under the coalescent with 
recombination was developed early on \citep{hudson1983properties} 
% , however only with recent advances has it become 
% tractable to scale such simulations to larger, genome-wide scales 
% \citep{kelleher2016efficient}. 
% former new paragraph
% Although it is relatively simple to simulate the coalescent with recombination it has
% proven more challenging to develop an analytical solution for its expected outcome. 
%however it has proven challenging to develop analytical solutions for expected outcomes. 
%This includes 
% the a inference of 
%coalescent times on 
% as a method for stochastically generating ARGs.
% yielding 
% a distribution of linked genealogies associated with intervals
% between recombination breakpoints across a genome.
% and the
% as well as the 
% distribution of 
% brakpoints across the genome where recombination occurred.
% (i.e., "waiting distances").
 % between genealogies).
and was later extended as a spatial algorithm for stochastically generating full 
ARGs \citep{wiuf_recombination_1999}. 
This process models the difference between sequential genealogies by 
randomly detaching an edge from a genealogy and sampling
a waiting time (based on the population coalescent rate) until it reconnects
to the genealogy at a different shared ancestor.
Thus, under this spatial model, a set of samples effectively substitutes
one ancestor for another on either side of each recombination breakpoint.
% Under this spatial model, the coalescent with recombination can thus 
% be viewed as a process where a set of samples at the present substitutes one 
% ancestor for another on either side of a recombination breakpoint 
% \citep{wiuf_recombination_1999}. 
Implicit to this algorithm is the assumption that recombination 
occurs at some predictable rate (or rate map) from which the expected 
waiting distance between recombination events can be modeled as an 
exponentially distributed random variable \citep{wiuf_recombination_1999}.
% (we will refer to ARGs hereafter; Fig. S1).
% While our ability to simulate the coalescent with recombination has made substantial progress, likelihood-based inference of recombination events and coalescent times (that is, the ancestral recombination graph -- "ARG") is notoriously difficult \citep{griffiths_ancestral_1996}. 
% Unfortunately, although 
Although generating ARGs consistent with a demographic model is 
relatively simple under this process, inferring an ARG from sequence data 
-- composing a set of recombination breakpoints and local genealogy inferences -- 
remains highly challenging \citep{y_c_brandt_evaluation_2022}.
This stems in part from the great complexity of this problem 
% and the challenge of distinguishing among many equally probable 
% results given limited information between recombination events;
but also reflects limitations of our current models for 
extracting historical information from linked genome data.

% about linked genealogies.
% infinite series of genealogies can often yield similar
% likelihoods 
% inferring ARGs from sequence data remains challenging, as it is
% computationally intensive, and can be nearly infinite in 
% possibilities for large genome lengths and numbers of samples.
% This stems from the relatively small amount of information 
% This stems mostly from the 
% in part from a relative dearth of models for 
% predicting the similarity of genealogies across different 
% genomic distances.
% or expected
% patterns of genetic linkage across large genomic distances.
% modeling expectations for patterns of genetic linkage across 
% different genomic distances in ARGs remains challenging. 
% linked information in ARGs remains challenging, which in turn limits the 
% amount of information that can be extracted from sequence data for ARG inference. 
% This in turn limits the amount of information that can be extracted from
% sequence data for 
% The problem of inferring ARGs is thus
% computationally intensive, and can be nearly 
% infinite in possibilities for large 
% genome lengths and numbers of samples \citep{mcvean2005approximating}. 
% to perform poorly. 
% have difficulty distinguishing among a nearly infinite range 
% of equally probable results using the limited amount of information 
% present between recombination events. 
% Consequently,
% inferring an ARG from sequence data 
% However, inference of ARGs 
% remains highly challenging, as it 
% is computationally intensive, highly limited by 
% sequence information, and can be nearly infinite in possibilities for large 
% genome lengths and numbers of samples \citep{mcvean2005approximating}. 
% In other words, there
% are usually very few mutations to provide information about each genealogy, 
% and ...
A major advance was achieved through development of the Sequentially Markov 
Coalescent (SMC), a simpler approximation of the coalescent with recombination
that restricts the types of recombination events that can occur 
\citep{mcvean2005approximating}. Specifically,
an edge that is detached from a genealogy by recombination is allowed only to
re-coalesce with ancestral lineages that contributed genetic material to samples
in that interval (as opposed to re-coalescing with any ancestral lineage). 
% the types of coalescent events that can occur between sequential
% space of possible ARGs that 
This greatly reduces the space of possible ARGs without changing the expected
distribution of sequential genealogies, and in doing so it enables modeling
changes between sequential genealogies
as a Markov process \citep{mcvean2005approximating}. 
% This restricts the types of coalescent events that can occur between 
% sequential genealogies, in a way that enables modeling 
% changes between
% models 
% changes among sequential genealogies 
% them 
% Implicit to SMC-based methods is the expectation that recombination occurs at 
% some rate from which the waiting distance between recombination events can be modeled 
% as an exponentially distributed random variable. 
Under these assumptions a tractable likelihood framework can be developed. 
% inferring modeling
% The SMC provides a generative framework for producing a set of genealogies
% and segment lengths under a set of rules 
% The SMC (and related methods) provides a likelihood function 
% for the probability of observing a sequence of genealogies 
% pairwise coalescence times 
% and corresponding segment lengths between them on a genome, 
% given an effective population size and recombination rate. 
% 
% provides a generative framework for genealogies and segment lenghts under 
% a set of rules on which likelihood inference methods can be developed...
% 
% NEXT< start with Because, or something, not however,... 'this is how it is implemented in hmms'
% However, 
Because neither genealogies nor segment lengths can
be observed directly, most SMC-based inference methods use 
% employ 
a hidden Markov model (HMM) to treat these as hidden states 
that influence observable changes in sequence data \citep{spence_inference_2018}.
% be inferred from sequence data. 
% he segment lengths and coalescent times are unknown, most methods use hidden Markov 
% model (HMM) methods in which these are hidden states inferred from sequence 
% data. 
% Further extensions have been developed for modeling variable 
Examples of inference tools built on the SMC framework include 
PSMC \citep{li2011inference} and MSMC \citep{schiffels_inferring_2014}
which use pairwise coalescent times between sequential genealogies
to infer changes in effective population sizes through time, 
and ARGweaver \citep{rasmussen2014genome, hubisz2020inference}, 
which infers ARGs from genome alignments using an SMC-based 
conditional sampling method.
% for inferring changes in effective population sizes
% of single or multiple populations through time, respectively, 
% based on pairwise coalescent times between sequential genealogies;
% % tools for inferring changes in effective population 
% % sizes through time of single (PSMC) or multiple populations (MSMC) 
% % based on pairwise coalescent times \citep{li2011inference, schiffels_inferring_2014}, 
% % , which methods for inferring ARGs using SMC-based conditional 
% % sampling methods
% % based on SMC-like simulations
% %\citep[ARGweaver;][]{rasmussen2014genome, hubisz2020inference}.
% and ARGweaver \citep{rasmussen2014genome, hubisz2020inference}, 
% which infers ARGs from genome alignments using an SMC-based 
% conditional sampling method.

% –- using an approach similar to 
% algorithms for simulating the coalescent with recombination –- 

% However, by modeling the coalescent with recombination
% using a Markovian approximation called the Sequentially Markov Coalescent (SMC), ARG 
% inference becomes more tractable.   
% The SMC is a simplification of the space of possible ARGs -- using an approach similar 
% to the algorithms for simulating the coalescent with recombination -- that models changes
% among sequential genealogies as a Markov process \citep{mcvean2005approximating}.
% IS THIS TECHNICALLY CORRECT?
% \hl{Under the SMC, the likelihood of a sequential set of genealogies and recombination 
% breakpoints (i.e., an ARG) is computed as the product of the set of independent likelihoods
% of observing each change from one genealogy to the next, given an effective population size
% and recombination rate.}
% While explicit likelihood-based inference of ARGs is still difficult, the SMC has enabled 
% \hl{several heuristic approaches to estimating ARGs from sequence data based on inferred 
% recombination events and differences in coalescent times among linked genealogies}
% \citep{li2011inference,rasmussen2014genome,hubisz2020inference}.
% , and the similarities among sequential genealogies, to model
% changes in effective population sizes \citep{}, and to infer 
% ARGs from sequence data 
% historical inferences about changes in effective population sizes, 
% recombination rates, and selection 


% Is this paragraph important? Maybe move to discussion. Concatalescence is not super important to intro.
% Despite the many advances that have been developed for incorporating information 
% from recombination into coalescent inference, the MSC framework (and related 
% fields in phylogenetics, such as the network multispecies coalescent 
% \citep{degnan2018modeling}) continues to largely treat recombination as a source 
% of error as opposed to information.
% This stems from the widely known expectation that, in parts of parameter space, 
% concatenation of sequences from multiple distinct genealogical histories can mislead
% phylogenetic inference. If a concatenated sequence is used to infer a single tree
% representing the species relationships, it might converge on a topology that is different
% from the species tree topology \citep{degnan2006discordance,kubatko2007inconsistency}. 
% The same concatenation biases can affect the distribution of inferred gene trees at
% individual loci as well, with potential effects on species tree or network inference
% methods that take multiple gene trees as inputs -- a process termed "concatalescence"
% \citep{gatesy_concatenation_2013}. The extent to which genetic loci (e.g., exons, UCEs,
% genome windows) represent a single versus multiple genealogical histories can be 
% estimated with coalescent simulations under an MSC model with recombination 
% \citep{mckenzie2020multispecies}. However, analytical solutions have not been
% developed to describe these as distributions within a statistical phylogenetic framework. 


\begin{figure}[t]
	\centering
	%\fbox{\rule[-.5cm]{4cm}{4cm} \rule[-.5cm]{4cm}{0cm}}
	\includegraphics[width=0.99\textwidth]{figures/Fig2-ARG-recomb-types.pdf}
	\caption{
		% An ancestral recombination graph (ARG) with a demonstration of the coalescent
		% with recombination.
		% The MS-SMC' process demonstrated in an ancestral recombination graph (ARG).
		An ancestral recombination graph (ARG)
		is composed of a series of genealogies each spanning non-overlapping 
		intervals of a genome separated by recombination breakpoints. Here, 
		four recombination breakpoints separate the intervals' start and end positions 
		along a small chromosome alignment. The individual genealogies represent the history of a set of 7 samples constrained
		by a 4-tip species tree model (as in Fig.~1).
		Recombination events are indicated by vertical panels. Each shows the SMC' process by 
		which a subtree (below the red circle) is detached and then re-coalesces (red arrow)
		with one of the remaining lineages. %, according to the MS-SMC' process. 
		The former edge (blue dotted) which existed throughout the interval to the left of a 
		panel is replaced by a new edge (red) through the subsequent interval. Vertical bars 
		(white) represent barriers to coalescence between samples in different species
		tree intervals (MSC model lineages).
		% ancestor is pruned (blue dotted) 
		% and replaced by a new sampled ancestor (red).
		Four categories of recombination events are shown from left to right, representing
		different outcomes based on the lineage with which a detached subtree re-coalesces.
		% : no-change; tree-change resulting in a shortened coalescence time; 
		% tree-change resulting in a lengthened coalescence time; and tree-change 
		% resulting in a different topology. 
		% These can be further consolidated into 
		These are grouped more generally into 
		three \emph{event types}: (1) no-change, (2) tree-change, and (3) topology-change.
		Every recombination event causes either a no-change or tree-change event, whereas
		topology-change events are a subset of possible tree-change events. The expected waiting
		distance until a specific recombination event type occurs can be calculated under 
		the MS-SMC' given a starting genealogy, MSC model, and recombination rate.
	% Examples of the four different categories of outcomes from a 
	% recombination event (adapted from \citep{deng_distribution_2021}). 
	% (a) A category 1 event occurs when the dislocated lineage reattaches to the 
	% original lineage. 
	% (b) A category 2 event occurs when a dislocated lineage attaches to its 
	% sibling lineage (the lineage that it originally coalesced with), shortening 
	% both of their branch lengths and extending that of its parental lineage. 
	% (c) A category 3 event occurs when the dislocated lineage attaches to its 
	% parental lineage, lengthening the original lineage and its sibling lineage,
	% and shortening the parental lineage.
	% (d) A category 4 recombination event occurs when the dislocated lineage
	% attaches with any lineage other than itself, its sibling lineage, and its
	% parental lineage. This is the only category of recombination event that
	% changes the topology of the genealogy.
}
\label{fig:fig2}
\end{figure}


% Implicit to SMC-based methods is the expectation that recombination occurs at 
% some rate from which the waiting distance between recombination events can be modeled 
% as an exponentially distributed random variable. 
\cite{marjoram2006fast}
described an important extension to the SMC, termed the SMC', for additionally
modeling "invisible" recombination events, in which a detached lineage re-attaches
with its own ancestral lineage prior to the time of that lineage's next coalescent event. 
This leads to no change between the genealogies in two sequential genomic intervals
despite the occurrence of a recombination event between them. The inclusion of
such events has been shown to 
% , such that 
% no change between 
% neighboring genealogies, which has been shown to 
significantly improve inference methods \citep{wilton2015smc}. 
Under the SMC', a detached lineage can thus re-coalesce with an allowable 
ancestral lineage over a continuous range of time, leading to one of 
four possible categorical patterns for the relationship between two
sequential genealogies
% a change 
% relative to the previous genealogy that can be described as one of 
% \hl{four possible categorical} outcomes:
% of possible outcomes of recombination, 
(Fig.~\ref{fig:fig2}, Fig.~\ref{fig:figS-recomb-types}): 
(1) no change %between sequential genealogies;
(2) shortening of a coalescent time; (3) lengthening of a coalescent time; 
and (4) %a coalescent event that changes the topology (relationships). 
a change to the genealogical topology (relationships).
These can be grouped more generally into three types: 
"no-change" (type 1), "tree-change" (types 2-4), and "topology-change"
(type 4). Recently, \citet{deng_distribution_2021} derived a set of solutions for
the expected waiting distances to each of these three types of 
outcomes for a single population with constant effective population size.
% Although all three outcomes, and their associated waiting distances, occur 
% implicitly between sequential genealogies within data generated under the SMC', 
% there was not previously a solution for expectations between events that do 
% not occur sequentially, representing the joint probabilities of multiple events.
% This provides an important advance, for establishing a neutral expectation for 
% turnover 
% in different categorical types of genealogy changes, and for connecting these
% to coalescent model parameters, which may prove useful for future ARG inference 
% tools. 
% 
% 
This provided an important advance by establishing a neutral expectation 
not only for the distance until the next recombination event occurs, 
% 
% but more specifically, for the distance until the next tree-change or 
% topology-change event. Such events leave different detectable signatures 
% in sequence data and extend across larger spatial distances of the genome, 
% thus extending the information content that can be extracted from 
% spatial genealogical patterns.
% 
but more specifically, for the distance until different categorical types
of recombination events occur. Such events leave different detectable 
signatures in sequence data and extend across different spatial distances 
of the genome, thus extending the scale over which information from 
spatial genealogical patterns can be extracted from genomes.
% 
% This provided an important advance by establishing a neutral expectation 
% not only for the distance until the next recombination event occurs, 
% but more specifically, for the distance between different categorical types
% of recombination events that leave different detectable signatures in 
% sequence data. Because such patterns extend over greater spatial distances
% of the genome, they extend the distance over which we can make 
% statistical predictions about spatial genealogical patterns.
% 
% Because they extend over greater spatial distances, information
% from tree-change and topology-change events 
% methods based
% on the detection of
% such patterns can extend the information content of spatial genealogical data.
% until the next tree-change or 
% topology-change event. 
% % Such events leave 
% These different types of recombination events leave different
% detectable signatures in sequence data, and extend across larger 
% spatial distances of the genome, thus extending the information content
% that can be extracted from spatial genealogical patterns.
% than that to the next generic recombination event. 
% This provides an important advance by establishing a neutral expectation 
% not only for the distance until any generic recombination event occurs, 
% but more specifically, for % the different expectations for 
% % for 
% different types 
% of events that leave different detectable signatures in the genome.
% not
% only for any generic recombination events to occur, but for different types 
% of events that leave different detectable signatures in the genome.
% ,which may prove useful for the development of future SMC'-based tools.
% in genealogical topologies, and for connecting coalescent model parameters to these
% outcomes, which may prove useful for future advances in ARG inference. 

% \citep{deng_distribution_2021} recently 
% Their solution assumes a single population with constant effective population size, 
% but nevertheless ... 
% Their solutions 


% recently described a partitioning of different possible outcomes of recombination 
% events into three categories: (1) "no effect", which do not change the genealogy; 
% (2) "tree changes", which affect only coalescent times (edge lengths); and 
% (3) "topology changes", which affect the genealogical relationships.

% the expected waiting distances between
% recombination events, describing different rates for three categorical
% types of recombination events that can occur (Fig.~\ref{fig:fig2}). 
% % 
% This includes recombination events that: (1) have no affect on the 
% genealogical tree; (2) cause "tree changes" (i.e. that they 
% affect either the branch lengths or the topology of the genealogical tree, 
% as in any of categories 2, 3, and 4), and those that cause "topology changes" 
% (only category 4) (\textbf{Figure 1}).


% \citet{deng_distribution_2021} derived an approximate solution for the 
% distribution of waiting distances between sequential genealogies in an ARG. 
% This involved extending the simple expectation for the expected waiting distance
% between *any* recombination event, and partitioning the results into categories
% of different possible outcomes (Fig.~\ref{fig:fig2}). 

% , some of which result in changes to 
% the genealogy, and others of which do not. 
% This represents a major advance. Although 
% The expected waiting distance between any recombination event can be modeled as
% a simple simply described by an exponential distribution}, 
 % under the SMC’ 

% an extension of the SMC that includes "invisible" recombination
% events that result in no change between neighboring genealogical trees. 
% \hl{was known previously}, 
% \citet{deng_distribution_2021} 


Here, we extend the methods of \citet{deng_distribution_2021} to an MSC framework
to estimate the expected waiting distances between different types of 
genealogy changes under a parameterized species tree model. 
The waiting distances between recombination events that cause topology-change 
may be of greatest interest, as they leave the most detectable signatures 
in sequence data and are relevant to expected gene tree distributions that form
an important component of many MSC-based methods \citep{
degnan2009gene, baum_concordance_2007, knowles_estimating_2011}.
% Just like for single-population models, 
% the waiting distance until a topology-change event in this framework can include multiple
% intervening recombination events of the no-change or tree-change type
The waiting distance between topology-change events may include multiple
intervening recombination events of the no-change or tree-change type
(Fig.~\ref{fig:fig2}). 
The relative occurrence of events that do not result in topology 
changes can be especially high in small sample sizes \citep{wilton2015smc}, 
which are common in MSC-type datasets in which samples are partitioned 
among species tree intervals. 
% The partitioning of 
% recombination events that of categories 1-3 occur 
% disproportionately often in small sample sizes \citep{wilton2015smc}, 
% which are especially common in MSC-type datasets since
% samples are partitioned among species tree intervals. 
Since the partitioning of 
coalescent events among species tree intervals is expected to constrain 
the types of recombination events that will be observed, the
distributions of waiting distances between different types of 
genealogy changes should be highly dependent on, and thus informative about, 
the species tree model. We refer to the general framework of embedding the 
SMC' in an MSC model as the MS-SMC'.


% The relative frequency
% of different event types is therefore expected to be contingent on parameters
% of the species tree. 

% Recombination events of type 4 are of greatest interest
% % the most inherently interesting 
% for most applications,
% % because s
% as they leave the most detectable signal in sequence data.
% % since they will produce the most obvious signal in the sequence data. 
% However, events of types 1-3 occur disproportionately often in small sample 
% sizes \citep{wilton2015smc}, which are especially common in MSC-based studies, 
% where genealogies are embedded within a species tree, such that fewer samples 
% typically represent each lineage. But the
% relative frequency of the different events is contingent upon the Ne values of the
% species tree branches and on the species divergence times. In other words, the 
% partitioning of coalescence events among lineages of the species tree topology is
% expected to constrain the types of recombination events that are more likely to be
% observed. This results in distributions of waiting distances between genealogical
% changes being highly dependent upon parameters of the species tree model. 

% With this in mind, we extend the method of \citet{deng_distribution_2021} to the MSC
% to predict the expected waiting distances between genealogy changes under a 
% parameterized species tree model. This new solution is important for establishing an 
% expectation for the neutral rate of genealogy turnover under different species tree 
% parameterizations. It may also have applications for ARG inference under complex 
% demographic models \citep[e.g.,][]{hubisz2020mapping}, potentially serving as a 
% component of a likelihood function for inferring species trees from linked 
% genealogies -- a future theoretical goal.

% MS-SMC: multispecies sequentially markovian coalescent
% SM-MSC: sequentially markovian multispecies coalescent

%Solutions exist for simulating genomes under the coalescent with recombination \citet{ipcoal, kelleher, hudson}. In particular, \emph{msprime} is a powerful and flexible tool for simulating ancestral recombination graphs for many samples under user-defined demographic scenarios. \emph{ipcoal} is an extension of msprime that accepts multispecies coalescent parameters. 

%Phylogenetic methods sampling regions throughout the genome have increasingly adopted the multispecies coalescent model to incorporate variation in regions due to incomplete lineage sorting. Applications of the multispecies coalescent in phylogenetic inference aim to avoid known bias under which, in certain circumstances, phylogenies inferred from concatenated data might converge on a tree that is not the species tree. One challenge of applying the multispecies coalescent for species tree inference is properly defining the breakpoints for loci used in the analysis. Often this is done arbitrarily: researchers ensure that loci are long enough to infer reliable gene trees, and that there are enough inferred gene trees to infer a robust species tree. However, there has been some debate in the literature over the effects of locus length on species tree inference. Specifically,  

%Another way in which the ancestral recombination graph is relevant to phylogeneticists is for local inference...

%Recently, \citet{deng_distribution_2021} provided a solution for the distribution of waiting times to genealogical changes under the SMC', a popular model for simulating ancestral recombination graphs. However, their solution is constrained to a single population of constant effective population size.

%Establishing the predicted length of different topologies along the chromosome is important for inference of local genealogies in population genetics, which can be used for inference of selection, demographic changes, and introgression. It is also important in multispecies coalescent methods in phylogenetics, which often rely on inference of gene trees.


% springer + gatesy

% inference, argweaver-D



%%%%%%%%%%%%%%%%%%%%%%%%%%%%%%%%%%%%%%%%%%%%%%%%%%%%%%%%%%%%%%%%%%%%%%%%%%%
%%%%%%%%%%%%%%%%%%%%%%%%%%%%%%%%%%%%%%%%%%%%%%%%%%%%%%%%%%%%%%%%%%%%%%%%%%%
%%%%%%%%%%%%%%%%%%%%%%%%%%%%%%%%%%%%%%%%%%%%%%%%%%%%%%%%%%%%%%%%%%%%%%%%%%%
%%%%%%%%%%%%%%%%%%%%%%%%%%%%%%%%%%%%%%%%%%%%%%%%%%%%%%%%%%%%%%%%%%%%%%%%%%%
%%%%%%%%%%%%%%%%%%%%%%%%%%%%%%%%%%%%%%%%%%%%%%%%%%%%%%%%%%%%%%%%%%%%%%%%%%%
%%%%%%%%%%%%%%%%%%%%%%%%%%%%%%%%%%%%%%%%%%%%%%%%%%%%%%%%%%%%%%%%%%%%%%%%%%%
%%%%%%%%%%%%%%%%%%%%%%%%%%%%%%%%%%%%%%%%%%%%%%%%%%%%%%%%%%%%%%%%%%%%%%%%%%%
%%%%%%%%%%%%%%%%%%%%%%%%%%%%%%%%%%%%%%%%%%%%%%%%%%%%%%%%%%%%%%%%%%%%%%%%%%%
%%%%%%%%%%%%%%%%%%%%%%%%%%%%%%%%%%%%%%%%%%%%%%%%%%%%%%%%%%%%%%%%%%%%%%%%%%%
%%%%%%%%%%%%%%%%%%%%%%%%%%%%%%%%%%%%%%%%%%%%%%%%%%%%%%%%%%%%%%%%%%%%%%%%%%%






\section{Approach}
\subsection{Comparison to Deng \emph{et al.} (2021)} %\citet{deng_distribution_2021}}

Our approach is a generalization of the \citet{deng_distribution_2021} derivation 
of waiting distances to genealogy changes for a single population of constant size. 
We modified the single-population model to (1) include barriers to coalescence imposed
by a species tree topology, and (2) integrate over changing coalescence rates along
paths through multiple species tree intervals with different effective population 
sizes. In addition, we have implemented a novel likelihood framework for inferring 
parameters of an MSC model from observed waiting distances between genealogies.
% We have intentionally reproduced our equations in a similar structure and using
% many of the same variable names as in \citet{deng_distribution_2021}.
% to highlight the changes we made to generalize their solution.


\subsection{MSC model description}
% We assume a species tree model with divergence times in units of generations and 
Given an MSC model ($\mathcal{S}$) composed of a species tree topology with divergence
times ($W$) in units of generations and constant diploid effective population 
sizes ($N_e$) assigned to each branch, an embedded genealogy ($\mathcal{G}$) for 
any number of sampled gene copies ($k$) can be generated
by randomly sampling coalescent times at which to join two samples into a 
common ancestor, starting from samples at the present in each interval.
% 
% . This is accomplished by randomly sampling coalescent times 
% at which to join two samples into a common ancestor, 
% starting from samples at the present in each interval. 
% 
% 'in each interval' is to be clear that we move piecewise through the MSC model.
% 
Following \citet{kingman1982coalescent}, the probability of a 
coalescent event one generation in the past (reducing the 
number of samples from $k$ to $k$-1) %in a single population
is given by equation 1. From this, we can model the expected 
waiting time ($\mathbb{E}[t_k]$) until the next coalescence event as an 
exponentially distributed random variable with rate parameter $\lambda_k$:

\begin{equation}
\begin{aligned}
	&\lambda_k = \mathbb{P}(\text{coal~event~} | N_e,k) = \frac{k(k-1)}{2N_e}
	\\
	&~~and:
	\\[0.15cm]
	&\mathbb{E}[t_k] = 1 / \lambda_k
	\\[0.15cm]	
\end{aligned}
\end{equation}

\noindent In a single population model
with constant $N_e$ the expected waiting time between coalescent events 
increases monotonically after each coalescent event, since the number of
% with constant $N_e$, the expected waiting time between coalescent events 
% increases monotonically after each coalescent event. This is because the number of 
remaining samples always decreases. In an MSC model, 
however, the expected waiting time between coalescence events can increase or 
decrease through time, as the transition from one population interval to another 
can be associated with a different $N_e$ value and an increase in the number 
of samples.
% to the next can be 
% associated with different N$_b$, and because the merging of samples from 
% number of samples increases
% in ancestral population intervals when descendant branch intervals are merged.

Based on this generative framework for sampling genealogies, likelihood
solutions have been developed to fit coalescent model parameters, such as 
$N_e$ in single population models \citep{kingman1982coalescent},
or multiple $N_e$ and $W$ parameters in MSC models \citep{rannala2003bayes}, 
based on inferred coalescence times. 
In the latter framework, each species tree branch interval is treated independently, 
such that the likelihood of a genealogy embedding is calculated from the joint
probability of observing each distribution of coalescent waiting times within
each species tree branch interval. A key feature of these equations is that 
when $k$ lineages are present, we can use the coalescent rate parameters 
($\lambda_k$)
% \hl{the inverse of} equation 1 as a rate parameter ($\lambda$)
to calculate the likelihood of observed waiting times between coalescent 
events ($t_k$) in each population interval from an exponential probability 
density function:
% for the expected rate
% of coalescence
% between when $k$ and $k$ - 1 lineages exist. 
%  and thus the probability of 
% when Using the expected time between coalescence
% events when $k$ lineages are present (equation 1) as a rate parameter, the 
% likelihood of an observed waiting time can be calculated from an exponential 
% probability density. 
	
\begin{equation}
	% \mathcal{P}(t_k|\lambda) = \lambda e^{-\lambda t_k} 
	f(t_k; \lambda) = \lambda e^{-\lambda t_k}
\end{equation}


% In each species tree interval this is repeated for each interval between 
% observed coalescent events.

% The probability of a particular genealogical topology among a set of coalesced
% samples in an interval. The probability a particular pair of lineages coalesce
% is 1 ( kchoose2) = (2 / (j * (j - 1))), where j=m, n, n+1. [Describe m and n as
% the start and end of intervals.]

% \begin{equation}
% 	\mathbb{P}(t_k | N_e) = 
% 		\frac{1}{2N_e} 
% 		\exp \bigg\{-\frac{k(k-1)}{4N_e} t_k \bigg\} \times 
% 		\exp \bigg\{-\frac{n(n-1)}{4N_e} (\tau - (t_m + t_{m-1} + \text{...} + t_{m+1})) \bigg\}
% \end{equation}

% Similarly, the likelihood of observing a set of coalescent
% times on a genealogy embedded in a species tree can be calculated from the
% joint probability of its observed coalescence times within each interval
% \citep{rannala2003bayes}, treating intervals independently. 
% Thus, the genealogy (G) in Figure 1 can be calculated as
% ...

% Generating unlinked genealogical trees under the MSC is straightforward: Coalescent events between samples can only happen after (moving backward in time) coalescence of the species that contain them, and the coalescent rate in each part of the tree is dependent on both the number of genealogical lineages that can coalesce in that section and on the effective population size in that section.

\subsection{MS-SMC' model description and notation}

% Under the single-population SMC' 
% considered by \citet{deng_distribution_2021}, the 
Under the SMC' model, sampling of a linked genealogy requires considering not only 
%a species tree and its parameters, 
demographic model parameters, 
as we did above, but also an existing genealogy -- it is a method 
for sampling the next genealogy conditional on the previously observed one. 
If we define the previous genealogy as $\mathcal{G}$, and the sum of its edge lengths 
as $L(\mathcal{G})$, then under the assumption of a constant recombination rate through time,
a recombination break point can be uniformly sampled from $L(\mathcal{G})$ to occur with 
equal probability anywhere on $\mathcal{G}$. 
% on any branch.
A recombination event creates a bisection on a branch, separating a subtree 
below the cut from the rest of the genealogy 
(Fig.~\ref{fig:fig2}, Fig.~\ref{fig:figS-recomb-types}).
% (Fig.~\ref{fig:fig2}). 
The subtree must then re-coalesce 
with an edge on the genealogy from which it was detached at a time
above the recombination event.
%in the to connect with one of the edges of %remaining edges on 
% the genealogy at a time above the recombination event. 
The waiting time until 
this re-coalescence event occurs is sampled stochastically with an expectation 
determined by the number of samples and the coalescent rate, 
similar to equation 1.
% the expected waiting time as until re-coalescence the 
% same as described above (equations 1 and 2).

In a single population model with constant $N_e$ the expected waiting time until 
re-coalescence increases monotonically with each coalescence event 
backwards in time, since each event decreases $k$.
% (e.g., Fig.~1B). 
Once again, the MSC model differs from this: 
coalescent events similarly decrease $k$, but the merging of 
species tree branches into ancestral intervals increases $k$, and $N_e$ 
can also vary among species tree intervals. 
Thus, the probability that a detached subtree re-coalesces to the genealogy 
can vary through time along its path of possible reconnection points through 
different species tree intervals
(Fig.~\ref{fig:fig1}b-d).
To calculate these probabilities, a species tree and genealogy can be decomposed into a 
series of relevant intervals between events that change rates of coalescence,
% , including within species tree intervals, 
which we refer to as the genealogy embedding table (Table~\ref{tab:table-1}). 
From this table it is possible to calculate the probabilities of different
recombination event type outcomes, and consequently, to model the expected 
waiting distances until specific recombination event types occur. 

% Using this information on the rate of coalescence within each genealogy
% embedding interval, it is then possible to model the probability that a
% detached lineage will re-coalesce within any specific interval. From this, 
% it is then possible to calculate probabilities of different recombination event types which 
% are a
% Our goal ... The goal of the MS... To model the probabilities of different
% genealogy change events we must model the probability that a detached lineage
% will re-coalesce with any allowed ancestral lineage while constrained by the
% MSC model. This requires integrating over the coalescence rates which can 
% vary among intervals of the species tree model.


\begin{table}[t]
\centering
\caption{
	A genealogy embedding table for the genealogy and species tree in Figure 1. 
	The probability of coalescence is constant within each discrete interval 
	and is scaled by the number of lineages ($k$), the effective population size ($n$), 
	and the interval length ($d$).
	% present ($k$) and the effective population size ($N_e$). 
	Under the MS-SMC', the probability that a detached lineage will re-coalesce
	on a specific branch of the genealogy (e.g., branch 7 from Figure~\ref{fig:fig1})
	is calculated using the piecewise constant probabilities from each 
	discrete interval spanning that branch (e.g., rows 1, 6, 7, and 8).
}
\begin{tabular}[t]{ |c|c|c|c|c|c|c|c|c| }
	\toprule
	 % & start ($t_i^l$)  & end ($t_i^u$) 
	 & start ($\sigma$)  & end ($\mu$)  & pop & $N_e$ ($n$)  & N edges ($k$) & coal  & length ($d$) & branches ($b$) \\
	\midrule
	0 & 0          & $t_7$      & A   & $N_A$     & 3 & $t_7$    & $t_7$ - 0            & 0,1,2 \\
	1 & $t_7$      & $W_{AB}$   & A   & $N_A$     & 2 & -        & $W_{AB}$ - $t_7$     & 2,7   \\	
	2 & 0          & $t_8$      & B   & $N_B$     & 2 & $t_8$    & $t_8$ - 0            & 3,4   \\ 
	3 & $t_8$      & $W_{AB}$   & B   & $N_B$     & 1 & -        & $W_{AB}$ - $t_8$     & 8     \\
	4 & 0          & $W_{ABC}$  & C   & $N_C$     & 1 & -        & $W_{ABC}$            & 5     \\
	5 & 0          & $W_{ABCD}$ & D   & $N_D$     & 1 & -        & $W_{ABCD}$           & 6     \\
	% 
	6 & $W_{AB}$   & $t_9$      & AB  & $N_{AB}$  & 3 & $t_9$    & $t_9$ - $W_{AB}$     & 2,7,8 \\
	7 & $t_9$      & $W_{ABC}$  & AB  & $N_{AB}$  & 2 & -        & $W_{ABC}$ - $t_9$    & 7,9   \\
	% 
	8 & $W_{ABC}$  & $t_{10}$   & ABC & $N_{ABC}$ & 3 & $t_{10}$ & $t_{10}$ - $W_{ABC}$ & 5,7,9  \\
	9 & $t_{10}$   & $W_{ABCD}$ & ABC & $N_{ABC}$ & 2 & -        & $W_{ABCD}$ - $t_{10}$ & 5,10 \\
	%
	10 & $W_{ABCD}$ & $t_{11}$  & ABCD & $N_{ABCD}$ & 3 & $t_{11}$ & $t_{11}$ - $W_{ABCD}$ & 5,6,10 \\
	11 & $t_{11}$  & $t_{12}$   & ABCD & $N_{ABCD}$ & 2 & $t_{12}$ & $t_{12}$ - $t_{11}$ & 10,11 \\
	12 & $t_{12}$  & -          & ABCD & $N_{ABCD}$ & 1 & -        & -                   & 12    \\	
	\bottomrule
\end{tabular}
\label{tab:table-1} 
\end{table}

Each interval of the genealogy embedding table contains a constant number
of genealogy branches ($k_i$) and a constant effective population size 
($n_i$) such that the rate of coalescence is also constant.
We define a number of additional variables related to this table. 
The length of each interval is $d_i$, and its lower and upper bounds 
are $\sigma_i$ and $\mu_i$, respectively. Similarly, the lower and upper 
bounds of a genealogy branch ($b$) are defined as $t_b^l$ and $t_b^u$, 
respectively. 
% Each interval has a constant 
% number of genealogy branches $k_i$, and effective population size $n_i$.
An indexing variable, $\mathcal{I}_b$, is defined as the
ordered set of intervals that are spanned by a specific branch
of an embedded genealogy. As an example, consider branch 7 from 
Fig.~\ref{fig:fig1}. This branch spans four intervals, 
labeled as rows 1, 6, 7, and 8 in Table~\ref{tab:table-1}, 
and so $\mathcal{I}_7$ = \{1,6,7,8\}. As we will
demonstrate below, this and related indexing variables will be
used to calculate the probabilities of re-coalescence in different
intervals, and on different branches, based on their rates of 
coalescence.
A summary of all variables in our notation is available in 
table~\ref{tab:table-notation}. 

% To better understand the relationship between the MS-SMC' and the genealogy
% embedding table, consider a specific branch ($b$) from Fig.~\ref{fig:fig1}. 
% Branch 7 on the genealogy spans four relevant intervals, 
% labeled as rows 1, 6, 7, and 8 in Table~\ref{tab:table-1}.
% This ordered set is defined as $\mathcal{I}_b$, such that, for example, 
% $\mathcal{I}_7$ = \{1,6,7,8\}. 
% Several additional indexing variables are described below;
% a summary of all variables is available in table~\ref{tab:table-notation}). 

% The coalescent rate within each interval can be calculated from its
% \hl{diploid} effective population size ($n_i$) and number of samples 
% present ($a_i$). 
% The lower and upper bounds of each interval are defined as 
% $\sigma_i$ and $\mu_i$, respectively, and its length as $d_i$. 
% Similarly, the lower and upper bounds of each branch are defined 
% as $t_b^l$ and $t_b^u$, respectively. Each interval has a constant 
% number of genealogy branches $k_i$, and effective population size $n_i$.
% This is used in the equations below as an
% index to iterate over the ordered sequence of intervals on a branch. 
% By iterating over all $i$ intervals from 0 to $\mathcal{I}_b - 1$ 
% different rates can be applied to different intervals over the length 
% of a branch.
% (this can be found by searching for the branch label in the \emph{branches} 
% column of the table). 
% We record the number 
% of intervals in which a branch is present as $\mathcal{I}_b$, such that,
% for example, $\mathcal{I}_7$=4. We use this indexing variable to iterate
% over the ordered sequence of intervals on a branch. 
% over the lengths of each interval on a branch. 
% The coalescent rate within each genealogy embedding interval of the
% table is calculated from the \hl{diploid} effective population size ($n_i$) 
% and number of samples present ($a_i$).
% to the end of the last interval $\sigma_{\mathcal{I}_{b+1}}$.
% For this branch, we are interested in defining intervals where 
% coalescent rate parameters change, 
% which involves identifying coalescent events that occur in the same species
% tree intervals as this branch, as well as events where this branch 
% transitions from one species tree interval to the next.
% To do so, we must identify times at which there are relevant coalescent events 
% between other lineages in the same population, or at which there are relevant 
% species merging events. 
% This involves examining the genealogical tree as it is 
% embedded within the species tree. With the genealogy embedding table, we can 
% In the genealogy embedding table we can then query the "branch" column to
% isolate intervals involving branch 7. This corresponds to rows 1, 6, 7, and 8, 
% such that the number of intervals on branch 7 ($\mathcal{I}_b$) is four. 
% The time of the start of each interval ($i$) is $\sigma_i$. 
% \hl{An integer index ($\mathcal{I}$) stores the number of intervals that 
% each branch occurs in, such that enumerating over the range
% of $\mathcal{I}_b$ visits each interval in order along 
% genealogy branch $b$.} 
% easily isolate the intervals specific to edge 7 by querying the "branches" 
% column of the table and extracting the rows where this column contains our 
% focal edge (for edge 7, these are rows 1, 6, 7, and 8). 
% The number of rows is equal to the 
% The number of rows 
% we extract (in this case, 4) is equal to the number of intervals in the edge 
% ($\mathcal{I}_b$). If we retain the relative order of the rows and re-index them from 
% $0$ to $\mathcal{I}_b-1$, the information in the columns (e.g. $n_i$, $a_i$) is easily
% adapted for use in the equations presented below. 
% Each branch of $\mathcal{G}$ spans one or more intervals
% from which a lower and upper (min, max) bound for that branch can also be 
% extracted ($t_b^l$ and $t_b^u$, respectively). 
% Later, we describe equations that require information about how genealogy branches are 
% related (e.g., parent-child or siblings), which can also be extracted from $\mathcal{G}$
% and represented as a table. 
% Some additional indexing variables are also described below;
% a summary of all variables is available in table~\ref{tab:table-notation}). 

% This and the genealogy embedding table include all
% relevant parameters for the equations below. 
 % \hl{(e.g., Table~S1).}
% . For example, 
% edge 2 from Fig.~\ref{fig:fig1} and Table~\ref{tab:table-1} overlaps with 
% three intervals, such that $\mathcal{I}_2$ = 3.
% \hl{From this gene tree embedding we also define 
% the set $\mathcal{I}$ that includes the indices of all intervals in the table. 
% And we define an indexing variable $I_b$ for each branch ($b$) in $\mathcal{G}$ that
% returns a vector of ordered intervals ($i \in \mathcal{I}$) that overlap with 
% a specific gene tree branch.}
% For example, edge 2 from Fig.~\ref{fig:fig1} and Table~\ref{tab:table-1} overlaps with 
% three intervals, such that $I_2$ = (0, 1, 6). 
% These variables, and the genealogy embedding table, 
% together include all relevant parameters for the derivations below. 



% To summarize, the genealogy embedding table is simply a set containing all 
% unique intervals (and their properties) over all edges in the genealogy, 
% and it maps those intervals to the genealogy edges to which they belong. 
% This allows us to easily query relevant intervals for any edge of the 
% genealogical tree. For extracting relationships among branches (e.g. parent,
% sibling, as required for the topology cahnge equations), we can reference a 
% separate table specific to the structure of the genealogical tree only (see 
% Appendix, Table 2).
% , and are also summarized in the Appendix.

%\hl{needs updates to figure out how table can align with existing variables names.
%Additional table with final info could be supplement. Includes I, sister index, parent index...}

% Unlike in the single-population SMC', the intervals in the multispecies model
% are branch-specific. For example, the breakpoint $\sigma_{D1}$ in Figure 2c  
% corresponds to the species tree coalescence of species C and species D. This 
% increases the number of lineages available for the D lineage to coalesce with 
% (from 1 -- itself -- to 2) and might also change the effective population size.
% However, this breakpoint does not appear in Figure 2d since the lineage in species
% E is not able to coalesce with lineages from species C or D until $\sigma_{E1}$,
% when E coalesces with the ancestor of C and D in the species tree.




% In the MS-SMC', we specify a model with piecewise-constant coalescence rates. 
% However, intervals under the MSC adaptation are bounded not just by coalescence
% events in the \emph{genealogy} tree (decreasing the number of available lineages for 
% coalescence), but also by relevant coalescences in the \emph{species} tree. Species 
% coalesence events increase the number of genealogical lineages available for 
% coalescence, and they also can correspond to changes in effective population 
% size (\textbf{Figure 2}). 

% Having described our model, we also adopt the following notation:

% \begin{itemize}
%   \item $\mathcal{I}_b$: index of an interval on genealogy branch $b$. A genealogy 
%   branch is split into discrete intervals corresponding to points along its length 
%   at which either the species tree interval changes, or the number of samples $k$ with
%   which it can coalesce changes.
%   \item $t^u_b$: the height, in generations, of the upper bound of genealogy branch $b$.
%   \item $t^l_b$: the height, in generations, of the lower bound of genealogy branch $b$.
%   \item $\mathcal{T}$: the genealogical tree
%   \item $\mathcal{S}$: the species tree
%   \item $\mathcal{N}$: the number of tips in the species tree
%   \item $L(\mathcal{T})$: the total genealogical tree length, in generations
%   \item All summations where the stopping value is less than the starting value are equal to zero.
% \end{itemize}

% Several values are indicated only on one branch at a time, and thus we do not include 
% an underscore to indicate which branch. These are:
% \begin{itemize}
%   \item $\sigma_i$: the length, in generations, of the lower bound of interval $i$ on branch $b$.
%   \item $n_i$: the effective population size of species tree interval index $i$.
%   \item $a_i$: the number of available lineages to coalesce with in the genealogy interval with index $i$.
%   \item $T_i$: the length, in generations, of species tree interval with index $i$.
% \end{itemize}


\subsection{Deriving probabilities of genealogy changes in the MS-SMC'}
A recombination event occurring on $\mathcal{G}$ can result 
in three types of outcomes (Fig.~\ref{fig:fig2}).
Of these, there is a zero-sum relationship between a no-change and 
tree-change event, such that one or the other must occur.
% one or the other must always occur.
% , resulting in either 
% no change to the genealogy, a change only to its branch lengths, 
% or a change to its topology. 
Therefore, as a first step towards describing probability statements 
for each of these event types, we focus first on deriving the 
probability of a no-change event 
(also termed a tree-unchanged event; Fig.~\ref{fig:fig3}a), 
which is the simplest outcome. Then, from the law of total probability, 
we also have a result for the probability of recombination resulting in 
a tree-change event. 
% From this, we can then calculate the probability of a tree-change
% by the law of total probability. 
% Therefore, our first step in deriving probability statements for
% Our first step in deriving probability statements for
% these different outcomes is to calculate the probability of a no-change event. 
Finally, to calculate the probability of a topology-change event, 
we first derive a statement for the probability of a topology-unchanged event
(Fig.~\ref{fig:fig3}d), which is the union of a no-change event and
a subset of tree-change events,
where the detached lineage is restricted according to which ancestral lineages 
it can re-coalesce with. 
Full detailed derivations of all solutions below are available in the 
Appendix of the Supplementary Materials.
% we calculate the probability of topology-change as a subset of
% the probability of a tree-change, in which we restrict which branches the
% detached lineage can re-coalesce with.
% events. 
% probabilities 
% of events that 
% fall into the other categories.
% In category 1, there is no change to the genealogy. In categories 2 and 3 only
% a the branch lengths of the genealogical tree change while the topology remains
% the same. In category 4, the topology of the resulting tree is different from the 
% original tree. For simplicity, we will refer to changes that affect only branch
% lengths (categories 2-3) as those that change \emph{the tree}, and category 4 as 
% those that change \emph{the topology}.
% Our first steps are to calculate the probability of a recombination event in
% category 1, where the new genealogical tree is identical to the previous tree. The 
% law of total probability then allows us to use the inverse probability to calculate
% a waiting distance to a change that falls into any of categories 2, 3, or 4. 


\subsubsection{Probability of a no-change event}
% \subsubsection{Probability that a recombination event at time $t$ on branch $b$ will not change the tree:}
% \hl{these sections needs waay more description. What does this all mean? The text here
% was only restating the section title. You need to build up to the more complex ones by 
% walking the readers through the more simple examples. I think this is super important
% to make this work understandable. Think of Rannala and Yang 2003.}
We begin by assuming knowledge of when and where recombination takes place, in terms 
of a recombination event bisecting branch $b$ at time $t_r$. %The variable $\sigma$ 
% The index $i$ refers to the genealogy embedding interval in which recombination occurs.
For no change to occur to the genealogy, the detached subtree must re-coalesce with 
its original branch -- either in the same interval from which it detached, or in a
later interval on the same branch (Fig.~\ref{fig:fig3}a). %during the same interval in which it detached.
If it connects to any other lineage this will cause a change to either the tree 
or topology. 
Equation 3 describes the probability of a no-change event 
given a genealogy embedded in a species tree, and the timing and branch on 
which recombination occurs. The interval in which recombination occurs 
% at time $t_r$ on branch $b$ 
is labeled $i$. 
The first two terms describe the probability that the subtree re-coalesces 
during interval $i$ on branch $b$ (i.e., $ii$), 
while the latter term is the probability of re-coalescing
during a later interval on branch $b$ (i.e., $ij$). For this, we define 
another indexing variable $\mathcal{J}_b(i)$ = $\{j \in \mathcal{I}_b ~|~ j > i\}$, 
for iterating over the ordered intervals above $i$ on branch $b$ (e.g., Fig.~\ref{fig:fig3}b).
% and does not re-coalesce with any other lineages during this interval. The
% later term describes a sum over all subsequent intervals on $b$, 
% the probability that this subtree coalesces with its originating 
% branch in a later interval (i.e., $ij$), and does not re-coalesce with any other 
% lineages in a later interval.%on this same branch. 

\begin{figure}[t]
	\centering
	\includegraphics[width=0.99\textwidth]{figures/interval-functions}
	\caption{
		% Rates of coalescence are piece-wise constant within discrete intervals 
		% of the genealogy embedding table. 
		The probabilities of different recombination event types are calculated using 
		piece-wise constant probabilities of recombination within discrete intervals.
		% probability statements for recombination occurring
		% at time $t_r$ in interval $i$ and re-coalescing in interval $j$. 
		(a) The probability of a no-change event involves re-coalescing with the same 
		branch on which recombination occurred, for which intervals are indexed using
		the variable $\mathcal{I}_b$.
		%, or $\mathcal{J}_b(i)$. 
		(c,f) The function $f(i,j)$ returns the probability that a subtree that detached 
		in interval $i$ will re-coalesce in interval $j$. This involves excluding
		the probability of re-coalescence in intervals between $i$ and $j$, which are 
		indexed as $\mathcal{Q}_b(i,j)$. 
		(d) The probability of a topology-unchanged event involves re-coalescing with the 
		same branch on which recombination occurred, or with its parent or sibling branches. 
		%(e) Additional indexing variables return intervals on the parent branch 
		%($\mathcal{I}_c$), or the sibling branch above ($\mathcal{M}_b$) or below 
		%($\mathcal{L}_b$) the time at which it overlaps in the same species tree interval
		%as branch $b$, termed $t_b^m$.
		(e) Additional indexing variables return intervals on the parent branch 
		($\mathcal{I}_c$), or branch $b$ above ($\mathcal{M}_b$) or below 
		($\mathcal{L}_b$) the time ($t_b^m$) at which it overlaps in the same species tree interval 
		as its sibling branch.
	}
	\label{fig:fig3}
\end{figure}


% PREVIOUS APPROVED EQUATION 3
\begin{equation}
\begin{aligned}
	&\mathbb{P}(\text{no-change} | \mathcal{S},\mathcal{G},b,t_r) = 
	\frac{1}{k_i} + 
	f(i,i) \exp \bigg\{ \frac{k_i}{2n_i} t_r \bigg\} +
	\sum_{j \in \mathcal{J}_b(i)} f(i,j) \exp \bigg\{ \frac{k_i}{2n_i} t_r\bigg\}
	% \sum_{j=i+1}^{\mathcal{I}_b - 1} f(i,j) \exp\bigg\{\frac{a_i}{2n_i}t_r\bigg\} 
\end{aligned}
\end{equation}


\noindent This equation is simplified by use of the function $f(i,j)$
to return the piece-wise constant probabilities of re-coalescence between
pairs of intervals. When $j=i$, this expression involves the probability of 
coalescing over the remaining length of interval $i$ above $t_r$; 
when $j>i$ it involves the probability of coalescing in interval 
$j$ and not coalescing in interval $i$ or any other intervals 
between $i$ and $j$. For this latter process, we define another
indexing variable, $\mathcal{Q}_b(i,j)$ = $\{q \in \mathcal{I}_b ~|~ j > q > i\}$, 
for iterating over the ordered intervals above $i$ and below $j$ 
on branch $b$ (e.g., Fig.~\ref{fig:fig3}c).
The function $f(i,j)$ forms the core of the MS-SMC' algorithm, and 
will reappear in several later equations.

\begin{equation}
\begin{aligned}	
	f(i,j) = 
	\begin{dcases}
		- \frac{1}{k_i} \exp \bigg\{-\frac{k_i}{2n_i}\mu_i \bigg\}, 
		& \text{if } i=j\\
		% 
		\frac{1}{k_j} \left(1 - \exp \bigg\{ -\frac{k_j}{2n_j} d_j \bigg\} 
		\right)
		\exp \bigg\{ -\frac{k_i}{2n_i}\mu_i - 
		\sum_{q \in \mathcal{Q}_b(i,j)} \frac{k_q}{2n_q} d_q \bigg \}, 
		& \text{if } i\ne j\\
	\end{dcases}
\end{aligned}
\end{equation}

% PREVIOUS APPROVED EQUATION 4
% \begin{equation}
% \begin{aligned}
% 	% &P_{ii} = - \frac{1}{a_i} \exp \bigg\{-\frac{a_i}{n_i}(t_i^u - t_r) \bigg\} 
% 	&P_{ii} = - \frac{1}{a_i} \exp \bigg\{-\frac{a_i}{n_i}\sigma_{i + 1} \bigg\} 	
% \end{aligned}
% \end{equation}

% \begin{equation}
% \begin{aligned}
% 	&P_{ij} = 
% 	\left( \frac{1}{a_j} (1 - \exp \bigg\{ -\frac{a_j}{n_j} d_j \bigg\} \right)
% 	\times
% 	\exp \bigg\{ -\frac{a_i}{n_i}\sigma_{i+1} - 
% 	\sum_{q=i+1}^{j-1} \frac{a_q}{n_q} d_q \bigg \}
% \end{aligned}
% \end{equation}


% \begin{equation}
% \begin{aligned}
% 	&\mathbb{P}(\textrm{tree unchanged} | b,t,\mathcal{T},\mathcal{S}) = \frac{1}{a_i} +P_{ii}e^{\frac{a_i}{n_i}t}+ \sum_{k=i+1}^{\mathcal{I}_b-1} e^{\frac{a_i}{n_i}t} P_{ik}, \\
% 	&\text{where} \\
% 	&P_{ii} = - \frac{1}{a_i}e^{-\frac{a_i}{n_i}\sigma_{i+1}}, \\
% 	&\text{and} \\
% 	&P_{ik} = \exp\left(-\frac{a_i}{n_i}\sigma_{i+1}-\sum_{q=i+1}^{k-1} \frac{a_q}{n_q}T_q\right)\left(\frac{1}{a_{k}}(1-e^{-\frac{a_{k}}{n_{k}}T_{k}})\right),
% \end{aligned}
% \end{equation}

% \subsubsection{Probability that recombination on branch $b$ will not change the tree:}
\noindent By integrating equation 3 across all times at which recombination could
have occurred on branch $b$ (assuming a uniform recombination rate through time) 
we obtain the probability that recombination anywhere on this branch does not 
change the tree:

% \begin{equation*}
% 	\mathbb{P}(\textrm{no-change} | \mathcal{S},\mathcal{G},b) = 
% 	\frac{1}{t^u_b-t^l_b} \int_{t_b^l}^{t_b^u} 
% 	\mathbb{P}(\textrm{no-change} | \mathcal{S},\mathcal{G},b,t)dt
% \end{equation*}

\begin{equation}
\begin{aligned}
	% &
	\mathbb{P}(\textrm{no-change} | \mathcal{S},\mathcal{G},b) = 
	% \frac{1}{t^u_b-t^l_b} \int_{t_b^l}^{t_b^u} 
	% \mathbb{P}(\textrm{no-change} | \mathcal{S},\mathcal{G},b,t)dt =
	% \\
	% & 
	\frac{1}{t_b^u - t_b^l}
	\sum_{i \in \mathcal{I}_b} \frac{1}{k_i} d_i + 
	% \Bigg(
	\frac{2n_i}{k_i} 
	\sum_{j \in \mathcal{J}_b(i)}f(i,j)
	\bigg(
		\exp\bigg\{\frac{k_i}{2n_i}\mu_i \bigg\} - 
		\exp\bigg\{\frac{k_i}{2n_i}\sigma_i \bigg\}
	\bigg)
	% \Bigg)
\end{aligned}
\end{equation}
% \begin{equation}
% 	= \frac{1}{t^u_b - t^l_b}
% 	\sum_{i=0}^{\mathcal{I}_b-1} \frac{1}{a_i} d_i + 
% 	\frac{2n_i}{a_i} 
% 	\bigg(
% 		\exp\bigg\{\frac{a_i}{2n_i}\sigma_{i+1}\bigg\} - 
% 		\exp\bigg\{\frac{a_i}{2n_i}\sigma_i\bigg\}
% 	\bigg)
% 	\bigg(\sum_{j=i}^{\mathcal{I}_b-1}f(i,j)\bigg)
% \end{equation}


% \subsubsection{Probability that a recombination event will not change the tree:}
\noindent Finally, by summing across all branches on the tree 
while weighting each one by its relative proportion of edge length,
% while assuming a uniform recombination rate through time and across branches, 
we get the probability that a recombination event occurring anywhere on 
$\mathcal{G}$ will result in a no-change event. %category 1 outcome.

\begin{equation}
	\mathbb{P}(\text{no-change} | \mathcal{S},\mathcal{G}) = 
	\sum_{b \in \mathcal{G}}
	\left[\frac{t^u_b - t^l_b}{L(\mathcal{G})}\right]
	\mathbb{P}(\text{no-change} | \mathcal{S},\mathcal{G},b)
\end{equation}


\subsubsection{Waiting distances to no-change and tree-change events}
Under the SMC', recombination is modeled as a Poisson point process 
such that the time between recombination events is exponentially distributed 
with rate parameter $\lambda_r$: the product of the per-site
per-generation recombination rate and summed branch lengths of
the current genealogy \citep{wiuf_recombination_1999} (equation 7).
The likelihood of an observed distance ($x$) between recombination
events spatially along the genome, in units of base pairs, can thus 
be calculated from the exponential probability density function 
(equation 8).
% is distributed as an exponential probability density.

% This can be treated as a 
% Poisson point process, with rate parameter $\lambda_r$ (equation 7), 
% to model the waiting distances ($x$) between recombination events 
% as to an exponential probability distribution (equation 8).

\begin{equation}
	\lambda_{r} = L(\mathcal{G}) \times r
\end{equation}


\begin{equation}
	f(x; \lambda) = \lambda e^{-\lambda x}
\end{equation}

%\noindent Because a no-change type event is a subset of all possible types of
%recombination events, and we have derived its probability, we can now calculate 
\noindent Having derived the probability that an individual recombination event 
is of the no-change type, we can now calculate 
the rate of no-change type events as a proportion of the rate of all types of 
recombination events. 
Here, waiting distances continue to be exponentially distributed, 
however the new rate parameter $\lambda_n$ is reduced proportionally by 
the probability that recombination causes no change to the genealogy
(equation 9). Similarly, because a tree-change event is the opposite 
of a no-change event, its probability is one minus the probability
of no-change (equation 10). This yields rate parameter $\lambda_g$ for 
the exponential probability distribution of waiting distances between 
tree-change events.

\begin{equation}
	\lambda_{n} = 
	L(\mathcal{G}) \times r \times 
	\mathbb{P}(\text{no-change} | \mathcal{S},\mathcal{G})
\end{equation}

% We can thus modify this equation to instead yield a probability
% density for waiting distances to a recombination event that causes a 
% tree change. 

\begin{equation}
	\lambda_{g} = 
	L(\mathcal{G}) \times r \times 
	(1 - \mathbb{P}(\text{no-change} | \mathcal{S},\mathcal{G}))
\end{equation}

% \begin{equation}
% \begin{aligned}
% 	&p_r(d|\mathcal{T},\mathcal{S}) = r\alpha_\mathcal{S}(\mathcal{T})L(\mathcal{T})\exp\left[-r\alpha_\mathcal{S}(\mathcal{T})L(\mathcal{T})d\right]\textrm{,} \\
% 	&where \\
% 	&\alpha_\mathcal{S}(\mathcal{T})=1-\mathbb{P}(\textrm{tree unchanged} | \mathcal{T},\mathcal{S})
% \end{aligned}
% \end{equation}


\subsubsection{Probability of topology-change}
% Deriving probabilities of changes in the genealogical topology}

We next derive an analogous probability distribution for waiting distances 
between topology-change events.
% This involves events 
% representing a subset of possible tree-change events. 
Similar to our approach for calculating tree-change as the opposite of a 
no-change (tree-unchanged) event, here we calculate topology-change as the 
opposite of a topology-unchanged event, where topology-unchanged represents the 
sum of probabilities of a no-change and a subset of possible tree-change events 
that only affect branch lengths, but not the topology. 
Our approach follows closely to that of \citet{deng_distribution_2021}.
% in which 
% where the topology
% This involves excluding 
% events that affect only coalescence times but not the topology. We refer
% to this set of events as "topology-unchanged".
% of categories 2 and 3 to isolate the waiting distance to a category 4 event. 
In order to isolate re-coalescence events that do not change the topology
% only affect branch
% lengths from those that affect the topology 
we must take into account which specific branches the detached subtree from 
branch $b$ re-coalesces with. The relevant branches are its source ($b$), 
its sibling ($b'$), and its parent ($c$) (Fig.~\ref{fig:fig3}d). 
If the subtree re-coalesces with $b$ no change occurs; if it re-coalesces
with $b'$ the topology remains the same but a coalescent time is shortened;
and if it re-coalesces with $c$ the topology remains the same but a coalescent 
time is lengthened. A re-coalescence with any other branch will change the topology.
% Once again, we start by deriving branch-specific probabilities and then sum 
% these across all branches on a genealogy. 


% It $b$ re-coalesces
% with any other branch it would cause a topology change instead of a tree
% change, which we address after this section.

% The primary difference in this approach is that for any 
% branch $b$ we have to also consider coalescence possibilities with the branch above it 
% (branch $c$) and the branch with which it coalesces (branch $b'$). 



% If $b$ and $b'$ are in the same species tree itnervall...
% such that by indexing from $m$ to $\mathcal{I}_b$ we can visit all 
% intervals that are shared by the sibling branches. 

% We also introduce a new variable, $t_b^m$, which corresponds to the lowest point
% at which branch $b$ can potentially coalesce with its sibling, branch $b'$. 
% $t_b^m$ will always be the maximum of three values: the time at which $b$ and 
% $b'$ are separated by a species divergence (if at all), the lowest point on 
% branch $b'$ (i.e., $t_{b'}^l$), and $t_b^l$. Interval
% $m$, which is simply the interval whose lower bound is $t_b^m$, is used to break 
% the equations into multiple parts and therefore is present as a start and 
% stop point for some summations in this section.


% \subsubsection{Probability recombination at $t_r$ on branch $b$ does not change the topology:}
% Unlike the previous approach, where we 
% calculated the probability of a no-change event, we now calculate this probability 
% in addition to the probability of a change that affects only coalescent times and not the topology. 
To index over relevant intervals across the three branches on which re-coalescence
can occur we define several additional variables. The lowest time point in which both 
$b$ and $b'$ are present and exist within the same species tree interval is labeled 
$t_b^m$. For a branch $b$ with intervals $\mathcal{I}_b$, the subset of intervals 
below $t_b^m$ is $\mathcal{L}_b$, and the subset above is $\mathcal{M}_b$. 
The union of the sets of intervals on branches $b$ and $c$ is $\mathcal{I}_{bc}$
(Fig.~\ref{fig:fig3}e).
% \hl{however, we additionally incorporate changing coalescent rates 
% through different species tree intervals, as well as account for the 
% constraint that sister lineages may not initially exist in 
% the same species tree interval.}
% To do this, 

Once again, we begin by assuming knowledge of the branch on which a 
recombination event occurs and its timing. This problem can be broken 
into two distinct cases: when $t_r$ occurs below $t_b^m$, and when it 
occurs above $t_b^m$. The former requires integrating over additional 
intervals on $b$ that are not shared with $b'$. Over all intervals
on the three relevant branches, these equations use the function 
$f(i,j)$ to return the piecewise constant probabilities where recombination 
occurs in interval $i$ and re-coalesces in interval $j$ (Fig.~\ref{fig:fig3}f).
% As before, this involves iterating over intervening intervals
% between $i$ and $j$ if present (Fig.~\ref{fig:fig3}f).




% a category 1 event, we %are now trying to 
% now 
% calculate the probability of an event falling into categories 1, 2, or 3. 
% To do this, we must immediately break the problem into two different cases: 
% one in which $t_r$ occurs lower than $t_b^m$, and one in which $t_r$ is higher than $t_b^m$.
% when $t_r$ occurs below $t_b^m$, and when it occurs above $t_b^m$.
% \paragraph{First case --} Given $t_r$ $<$ $t_b^m$ and 
% $t_r \in [\sigma_i, \sigma_{i+1}] \subset [t_b^l,t_b^m]$



% the subsequent two intervals after $t_b^m$, the detached lineage can re-coalesce
% % either with it 
% In this case, we have integrated coalescence probabilities through three sections 
% in which a re-coalescence can produce a category 1, 2, or 3 event: the lower part 
% of branch $b$ when the disconnected branch can reconnect with itself, the upper 
% part of branch $b$ when it can reconnect with either itself or with its sibling,
% and all of branch $c$, with which a coalescent would lengthen branches without 
% changing the topology (Fig.~\ref{fig:fig3}a).

% \begin{equation}
% 	\mathbb{P}(\textrm{topology unchanged} | \mathcal{S},\mathcal{G},b,t_r) = 
% 	\frac{1}{a_i} + \sum_{j=i}^{\mathcal{I}_{b+c}-1}P_{ik}\exp\left\{\frac{a_i}{n_i}t_r\right\} + 
% 	\sum_{j=m}^{\mathcal{I}_b-1}P_{ik}\exp\left\{\frac{a_i}{n_i}t_r\right\}
% \end{equation}

% \begin{equation}
% 	\mathbb{P}(\textrm{topology unchanged} | \mathcal{S},\mathcal{G},b,t_r) = 
% 	\frac{1}{a_i} + \sum_{j=i}^{\mathcal{I}_{bc}-1} 
% 	f(i,j) \exp\left\{\frac{a_i}{n_i}t_r\right\} + 
% 	\sum_{j=m}^{\mathcal{I}_b-1}f(i,j)\exp\left\{\frac{a_i}{n_i}t_r\right\}
% \end{equation}

% \small
% \begingroup\makeatletter\def\f@size{9}\check@mathfonts
\begin{equation}
\begin{aligned}
	&\mathbb{P}(\textrm{topology-unchanged} | \mathcal{S},\mathcal{G},b,t_r)=
	\\
	&\begin{dcases}
		\frac{1}{k_i} + 
		\sum_{j \in \mathcal{I}_{bc}} f(i,j) \exp \bigg\{ \frac{k_i}{2n_i}t_r \bigg\} + 
		\sum_{j \in \mathcal{M}_b} f(i,j) \exp \bigg\{ \frac{k_i}{2n_i}t_r \bigg\}, 
		& \text{if } t_r < t_b^m \\
		\\
		2\bigg(
			\frac{1}{k_i} + 
			\sum_{j \in \mathcal{I}_b} f(i,j) \exp \bigg\{ \frac{k_i}{2n_i}t_r \bigg\}
		\bigg) + 
		\sum_{j \in \mathcal{I}_c} f(i,j) \exp\bigg\{ \frac{k_i}{2n_i}t_r \bigg\},
		& \text{if } t_r \ge t_b^m \\
	\end{dcases}
\end{aligned}
\end{equation}

% \begin{equation}
% 	\mathbb{P}(\textrm{topology-unchanged} | \mathcal{S},\mathcal{G},b,t_r)=
% 	\begin{dcases}
% 		\frac{1}{a_i} + 
% 		\sum_{j=i}^{\mathcal{I}_{bc}-1} f(i,j) \exp\left\{\frac{a_i}{2n_i}t_r\right\} + 
% 		\sum_{j=m}^{\mathcal{I}_b-1} f(i,j) \exp\left\{\frac{a_i}{2n_i}t_r\right\}, 
% 		& \text{if } t_r < t_b^m \\
% 		\\
% 		2\bigg(
% 			\frac{1}{a_i} + 
% 			\sum_{j=i}^{\mathcal{I}_{b}-1} f(i,j)\exp\bigg\{\frac{a_i}{2n_i}t_r\bigg\}
% 		\bigg) + 
% 		\sum_{\mathcal{I}_b}^{\mathcal{I}_{bc}-1} f(i,j) \exp\bigg\{
% 			\frac{a_i}{2n_i}t_r
% 		\bigg\},
% 		& \text{if } t_r \ge t_b^m \\
% 	\end{dcases}
% \end{equation}

% \normalsize
% \endgroup


% \paragraph{Second case --} Given $t_r$ $>$ $t_b^m$ and 
% $t_r \in [\sigma_i, \sigma_{i+1}] \subset [t_b^m,t_b^u]$ is is necessary

% \noindent In the second case (Fig.~\ref{fig:fig3}b), where $t_r$ $>$ $t_b^m$ and 
% $t_r \in [\sigma_i, \sigma_{i+1}] \subset [t_b^m,t_b^u]$ 
% it is only necessary to integrate over probabilities across a subset of the 
% second section, and across the entire third section described above, from 
% which the following equation can be derived:
% % In this second case $t_r$ occurs after $t_b^m$, such that there are only 
% two distinct sections over which to integrate probabilities of tree changes, 
% corresponding to sections 2 and 3 from the case above (Fig.~\ref{fig:fig3}b).
% In the first section $b$ can re-coalescen with either $b$ or $b'$, 
% is when the detached branch can re-coalesce with itself or its sibling, 
% and the second when it can coalesce with its parent 

% \begin{equation}
% 	\mathbb{P}(\textrm{topology unchanged} | \mathcal{S},\mathcal{G},b,t_r) = 
% 	2\left(\frac{1}{a_i} + \sum_{k=i}^{\mathcal{I}_{b}-1}P_{ik}\exp\left\{\frac{a_i}{n_i}t_r\right\}\right) + 
% 	\sum_{\mathcal{I}_b}^{\mathcal{I}_{b+c}-1}P_{ik}\exp\left\{\frac{a_i}{n_i}t_r\right\}
% \end{equation}

% \begin{equation}
% 	\mathbb{P}(\textrm{topology unchanged} | \mathcal{S},\mathcal{G},b,t_r) = 
% 		2\bigg(
% 			\frac{1}{a_i} + \sum_{j=i}^{\mathcal{I}_{b}-1}f(i,j)\exp\bigg\{
% 				\frac{a_i}{n_i}t_r
% 			\bigg\}
% 		\bigg) + 
% 		\sum_{j=\mathcal{I}_b}^{\mathcal{I}_{bc}-1}f(i,j)\exp\bigg\{
% 			\frac{a_i}{n_i}t_r
% 		\bigg\}
% \end{equation}

% \subsubsection{Probability that a recombination event on branch $b$ will not change the topology:}
\noindent Next, the probability of a topology-unchanged event given recombination 
anywhere on a branch can be derived by integrating the previous equation 
over the entire length of a branch.
% We next present the probability that a recombination event occurring on a focal 
% branch $b$ will not change the tree topology -- i.e., it will result in one of the 
% other two outcomes for which we have derived probabilities: no change or tree change.
% As in Section 2.4, 
 % across the entire length of a branch. 
Here, the terms $p_{b,1}$ and $p_{b,2}$ correspond to recombination occurring
on branch $b$ during a time that falls into either of the two cases in equation 11.%, below or above $t_b^m$. 
% associated with the two cases described above and in Fig.~\ref{fig:fig3}a-b:
% , the lowest interval...the location of $t_b^m$.}
% through the solution that specifies both a specific branch and time. 

% \begin{equation}
% \begin{aligned}
%     &\mathbb{P}(\textrm{topology unchanged} | \mathcal{S},\mathcal{G},b) = 
%     \frac{1}{t_b^u-t_b^l}\left[\sum_{i=0}^{m-1}p_{b,1}^{(i)}+\sum_{i=m}^{\mathcal{I}_b-1}p_{b,2}^{(i)}\right] \\
%     &where: \\
%     &p_{b,1}^{(i)} = \frac{1}{a_i}\left[d_i+n_i\left(\exp\left\{\frac{a_i}{n_i}\sigma_{i+1}\right\}-\exp\left\{\frac{a_i}{n_i}\sigma_i\right\}\right)\left(\sum_{k=i}^{\mathcal{I}_{b+c}-1}P_{ik}+\sum_{k=m}^{\mathcal{I}_b-1}P_{ik}\right)\right] \\
%     &and: \\
%     &p_{b,2}^{(i)} = \frac{1}{a_i}\left[2d_i + n_i\left(\exp\left\{\frac{a_i}{n_i}\sigma_{i+1}\right\}-\exp\left\{\frac{a_i}{n_i}\sigma_{i}\right\}\right)\left(2\sum_{k=i}^{\mathcal{I}_b-1}P_{ik}+\sum_{k=\mathcal{I}_b}^{\mathcal{I}_{b+c}-1}P_{ik}\right)\right]
%     \end{aligned}
% \end{equation}

\begin{equation}
\begin{aligned}
	&\mathbb{P}(\textrm{topology-unchanged} | \mathcal{S},\mathcal{G},b) = 
	\frac{1}{t_b^u - t_b^l} \Bigg[
		\sum_{i \in \mathcal{L}_b} p_{b,1}^{(i)} + 
		\sum_{i \in \mathcal{M}_b} p_{b,2}^{(i)}
	\Bigg]
	\\
	&~~where: 
	\\
	&p_{b,1}^{(i)} = 
		\frac{1}{k_i} \Bigg[
			d_i + 2n_i \Bigg(
				\exp\bigg\{ \frac{k_i}{2n_i}\mu_i \bigg\} - 
				\exp\bigg\{ \frac{k_i}{2n_i}\sigma_i\bigg\}
			\Bigg)
		\Bigg(
			\sum_{j \in \mathcal{I}_{bc}}f(i,j) + \sum_{j \in \mathcal{M}_b}f(i,j)
		\Bigg)
	\Bigg]
	\\
	&~~and: 
	\\
	&p_{b,2}^{(i)} = 
		\frac{1}{k_i} \Bigg[
			2d_i + 2n_i \Bigg(
				\exp\bigg\{\frac{k_i}{2n_i}\mu_i \bigg\} - 
				\exp\bigg\{\frac{k_i}{2n_i}\sigma_{i} \bigg\}
			\Bigg)
		\Bigg(
			2\sum_{j \in \mathcal{I}_b} f(i,j) + \sum_{j \in \mathcal{I}_c} f(i,j)
		\Bigg)
	\Bigg]
    \end{aligned}
\end{equation}


% \begin{equation}
% \begin{aligned}
% 	&\mathbb{P}(\textrm{topology-unchanged} | \mathcal{S},\mathcal{G},b) = 
% 	\frac{1}{t_b^u - t_b^l} \Bigg[
% 		\sum_{i=0}^{m-1}p_{b,1}^{(i)} + 
% 		\sum_{i=m}^{\mathcal{I}_b-1}p_{b,2}^{(i)}
% 	\Bigg]
% 	\\
% 	&where: 
% 	\\
% 	&p_{b,1}^{(i)} = 
% 		\frac{1}{a_i} \Bigg[
% 			d_i + 2n_i \bigg(
% 				\exp\bigg\{\frac{a_i}{2n_i}\sigma_{i+1}\bigg\} - 
% 				\exp\bigg\{\frac{a_i}{2n_i}\sigma_i\bigg\}
% 			\bigg)
% 		\bigg(
% 			\sum_{j=i}^{\mathcal{I}_{bc}-1}f(i,j) + \sum_{j=m}^{\mathcal{I}_b-1}f(i,j)
% 		\bigg)
% 	\Bigg]
% 	\\
% 	&and: 
% 	\\
% 	&p_{b,2}^{(i)} = 
% 		\frac{1}{a_i} \Bigg[
% 			2d_i + 2n_i \bigg(
% 				\exp\bigg\{\frac{a_i}{2n_i}\sigma_{i+1}\bigg\} - 
% 				\exp\bigg\{\frac{a_i}{2n_i}\sigma_{i}\bigg\}
% 			\bigg)
% 		\bigg(
% 			2\sum_{j=i}^{\mathcal{I}_b-1}f(i,j) + \sum_{j=\mathcal{I}_b}^{\mathcal{I}_{bc}-1}f(i,j)
% 		\bigg)
% 	\Bigg]
%     \end{aligned}
% \end{equation}


% \subsubsection{Probability that a recombination event will not change the topology:}
\noindent Finally, by summing equation 12 across all branches on a 
genealogy while weighting each by its proportion of summed branch lengths,
we get the probability that a recombination event falling 
uniformly on the genealogy will result in a topology-unchanged event.

\begin{equation}
\begin{aligned}
	&\mathbb{P}(\textrm{topology-unchanged} | \mathcal{S},\mathcal{G})
	% \\
	= \sum_{b \in \mathcal{G}}\frac{t_b^u - t_b^l}{L(\mathcal{G})} 
	\times 
	\mathbb{P}(\textrm{topology-unchanged} | \mathcal{S},\mathcal{G},b)
	\\
	&
	= \frac{1}{L(\mathcal{G})} \sum_{b \in \mathcal{G}}
	\bigg[ 
		\sum_{i \in \mathcal{L}_b} p_{b,1}^{(i)} +
		\sum_{i \in \mathcal{M}_b} p_{b,2}^{(i)}
	\bigg]
\end{aligned}
\end{equation}

\subsubsection{Waiting distance to topology-change events}
A recombination event either does or does not change the topology
of a genealogy, and we can therefore get the probability of a 
topology-change event using our topology-unchanged probability statement.
As with the previous waiting distance distributions, the distance between
topology change events given a parameterized MSC model can be 
modeled as an exponential probability distribution. 
Similar to how a rate parameter was derived for the distribution 
of waiting distances until a recombination event (equation 7), 
no-change event (equation 9), or tree-change event (equation 10), 
a rate parameter $\lambda_t$ can be calculated from equation 13 for 
the probability of a topology-change event. 
% from equation 13 
% to get the probability of a topology-change event (equation 14). 
 % density for the waiting distance until 
% a topology-change event: %, given a genealogy and an MSC model:

\begin{equation}
	\lambda_{t} = 
	L(\mathcal{G}) \times r \times 
	(1 - \mathbb{P}(\text{topology-unchanged} | \mathcal{S},\mathcal{G}))
\end{equation}


Unlike the exact solution for the expected waiting distance to a  
tree-change, the waiting distance for a topology-change is an
approximation. This is because topology-change probabilities are not 
guaranteed to be homogeneous across some distance of the genome between 
topology-change events, since intermediate tree-change events could occur
(e.g., the second and third recombination events in Fig.~\ref{fig:fig2}).
We examine this and other potential sources of bias in our validations
below and in the Supplementary Materials.

% This is because the product of $L(\mathcal{G})$ and 
% the probability of a topology-changing recombination event
% does not change significantly 
% (longer genealogies are more likely to experience topology-change).

% Below, we demonstrate the accuracy of our approach, and investigate 
% the potential for biases caused by approximation, by validating our
% results relative to coalescent simulations with recombination.

% For example, when branch lengths become very long the expected 
% waiting distance to the next recombination event becomes very small, 
% and similarly the probability of topology-change decreases. 
% Conversely, if branch lengths are as short as possible within the 
% constraints of a species tree model, waiting distances between 
% events will be longer, and more likely to change the topology, since any 
% new sampled ancestor is more likely to be deeply coalesced. 
% Thus, while lengthening of branch length decreases the probability of 
% topology-change it increases the frequency of overall recombination events, 
% and vice versa, such that tree-change events have little overall effect 
% on the probability of topology-change. 
% Later, we validate 

% by showing that our equations yield accurate 
% waiting distances when compared to coalescent simulations
% even when the ratio of tree to topology changes is high.
% This expectation is investigated below using coalescent simulations.

% , for example, consider the extreme
% case )
% Even as branch lengths increase, reducing the waiting time to the 
% next recombination event, the probability that %the recombination event 
% this event will change the topology decreases. 
% Therefore, we follow their approach by approximating the waiting distance to
% a change in topology using an exponential probability density 
% distribution 
% with the following rate:

%\begin{equation}
%\begin{aligned}
%	&p_r(d|\mathcal{G},\mathcal{S}) = r\beta_\mathcal{S}(\mathcal{G})L(\mathcal{G})\exp\left[-r\beta_\mathcal{S}(\mathcal{G})L(\mathcal{G})d\right]\textrm{,} \\
%	&where \\
%	&\beta_\mathcal{S}(\mathcal{G})=1-\mathbb{P}(\textrm{topology unchanged} | \mathcal{G},\mathcal{S}).
%\end{aligned}
%\end{equation}


%%%%%%%%%%%%%%%%%%%%%%%%%%%%%%%%%%%%%%%%%%%%%%%%%%%%%%%%%%%%%%%%%%%%%%%%%%%
%%%%%%%%%%%%%%%%%%%%%%%%%%%%%%%%%%%%%%%%%%%%%%%%%%%%%%%%%%%%%%%%%%%%%%%%%%%
%%%%%%%%%%%%%%%%%%%%%%%%%%%%%%%%%%%%%%%%%%%%%%%%%%%%%%%%%%%%%%%%%%%%%%%%%%%
%%%%%%%%%%%%%%%%%%%%%%%%%%%%%%%%%%%%%%%%%%%%%%%%%%%%%%%%%%%%%%%%%%%%%%%%%%%
%%%%%%%%%%%%%%%%%%%%%%%%%%%%%%%%%%%%%%%%%%%%%%%%%%%%%%%%%%%%%%%%%%%%%%%%%%%
%%%%%%%%%%%%%%%%%%%%%%%%%%%%%%%%%%%%%%%%%%%%%%%%%%%%%%%%%%%%%%%%%%%%%%%%%%%
%%%%%%%%%%%%%%%%%%%%%%%%%%%%%%%%%%%%%%%%%%%%%%%%%%%%%%%%%%%%%%%%%%%%%%%%%%%
%%%%%%%%%%%%%%%%%%%%%%%%%%%%%%%%%%%%%%%%%%%%%%%%%%%%%%%%%%%%%%%%%%%%%%%%%%%
%%%%%%%%%%%%%%%%%%%%%%%%%%%%%%%%%%%%%%%%%%%%%%%%%%%%%%%%%%%%%%%%%%%%%%%%%%%
%%%%%%%%%%%%%%%%%%%%%%%%%%%%%%%%%%%%%%%%%%%%%%%%%%%%%%%%%%%%%%%%%%%%%%%%%%%
%%%%%%%%%%%%%%%%%%%%%%%%%%%%%%%%%%%%%%%%%%%%%%%%%%%%%%%%%%%%%%%%%%%%%%%%%%%
%%%%%%%%%%%%%%%%%%%%%%%%%%%%%%%%%%%%%%%%%%%%%%%%%%%%%%%%%%%%%%%%%%%%%%%%%%%
%%%%%%%%%%%%%%%%%%%%%%%%%%%%%%%%%%%%%%%%%%%%%%%%%%%%%%%%%%%%%%%%%%%%%%%%%%%
%%%%%%%%%%%%%%%%%%%%%%%%%%%%%%%%%%%%%%%%%%%%%%%%%%%%%%%%%%%%%%%%%%%%%%%%%%%
%%%%%%%%%%%%%%%%%%%%%%%%%%%%%%%%%%%%%%%%%%%%%%%%%%%%%%%%%%%%%%%%%%%%%%%%%%%
%%%%%%%%%%%%%%%%%%%%%%%%%%%%%%%%%%%%%%%%%%%%%%%%%%%%%%%%%%%%%%%%%%%%%%%%%%%
%%%%%%%%%%%%%%%%%%%%%%%%%%%%%%%%%%%%%%%%%%%%%%%%%%%%%%%%%%%%%%%%%%%%%%%%%%%
%%%%%%%%%%%%%%%%%%%%%%%%%%%%%%%%%%%%%%%%%%%%%%%%%%%%%%%%%%%%%%%%%%%%%%%%%%%
%%%%%%%%%%%%%%%%%%%%%%%%%%%%%%%%%%%%%%%%%%%%%%%%%%%%%%%%%%%%%%%%%%%%%%%%%%%
%%%%%%%%%%%%%%%%%%%%%%%%%%%%%%%%%%%%%%%%%%%%%%%%%%%%%%%%%%%%%%%%%%%%%%%%%%%


\section{Results}
% \label{sec:others}

\subsection{Implementation}
We have implemented our solutions for waiting distance calculations
under the MS-SMC' in the Python package \emph{ipcoal} \citep{mckenzie_ipcoal_2020}.
This software includes functions that accept a parameterized MSC model and 
initial genealogy as input and return the probabilities of different 
recombination event types. These probabilities can be calculated for specific 
branches and times, for entire branches, or for entire genealogies. 
Functions are also available to calculate expected waiting distances 
and the likelihoods of observed waiting distances in an ARG 
using an exponential probability density parameterized by the MS-SMC'.
%Tree-based operations are performed with 
Our implementation is built upon \emph{toytree} \citep{eaton_toytree_2020}, 
\emph{scipy} \citep{2020SciPy-NMeth}, and 
\emph{numpy} \citep{harris2020array}, and uses jit-compilation with \emph{numba} 
\citep{lam2015numba}. 
Below we use \emph{ipcoal} (v.0.4.0) to demonstrate the impact of 
MSC model parameters on waiting distances and to validate our solutions against 
expectations from coalescent simulations implemented in 
\emph{msprime} (v.1.1.1) \citep{baumdicker_efficient_2022}.
%and we investigate potential biases.
% models, visualizing results, and validating our equations.
Source code is available at \url{https://github.com/eaton-lab/ipcoal}.
Jupyter notebooks demonstrating the MS-SMC' calculations and with 
reproducible code used for validations in this study are available
at \url{https://github.com/eaton-lab/waiting-distances}.

% tree manipulationpaired with 
% Source code and example jupyter notebooks are available at
% \url{https://github.com/eaton-lab/ipcoal}, including validation against 
% coalescent simulations  software  paired with tree visualizations from
% % Our MS-SMC functions are implemented in the subpackage \emph{ipcoal.smc}. 
% Here we demonstrate
% the accuracy of our solutions relative to simulated tree sequences.
% Source code is available at 
% We adapted our solutions to python code, and we implemented them alongside the phylogenomic simulation package \emph{ipcoal} (an MSC-focused wrapper for the popular population genomic simulator \emph{msprime}) \citep{mckenzie_ipcoal_2020,baumdicker_efficient_2022}. Doing so facilitated three simple, illustrative analyses.

\subsection{Demonstration}
% First, when given a species tree and initial genealogy, we could examine the probability 
Given a parameterized MSC model and initial genealogy, the probabilities of 
different types of recombination outcomes can be calculated and visualized as 
a function of when and where recombination occurs. This is demonstrated on an 
imbalanced 4-tip species tree with constant effective population size 
% across branches %(see parameters in Table~S2), 
and with a genealogy of seven samples embedded, 
including three from lineage A, two from lineage B, and one from each of lineages
C and D (Fig.~\ref{fig:fig1}a; Fig.~\ref{fig:figS-edge-probabilities}). 
% As a demonstration, t
The probabilities of no-change, tree-change, or topology-change events, 
given a recombination event occurring on a branch at a particular time 
(equations 3 and 11, respectively) are shown for three selected branches
on the example genealogy (Fig.~\ref{fig:fig1}b-d). 
Note that the probability of no-change and tree-change events 
are inversely related and sum to 1, since one or the other must occur at any 
%accompany any 
%occur as a consequence 
recombination event. By contrast, a topology-change event is a subset of the 
probability of a tree-change; 
% recall that a topology-change event is 
it is a tree-change event where the detached branch re-coalesces with 
a branch other than itself, its sibling, or its parent.

% We then applied our solutions to calculate probabilities of changes given 
% ...Our species tree was proposed arbitrarily with a root height of 1e6 generations and 
% includes branch-specific effective population sizes (Table~S1). 
% Our sampling in the genealogy includes three individuals
% for population A, two individuals for population B, and one individual for each 
% population C and D. The exact parameterization for the model, as well as the 
% code to replicate the analysis, is documented in our supplementary notebooks.
% ...
 % tree model 
% of changes in the genealogy given a recombination event on a specific branch and at a 
% specific time. \textbf{Figure 3} illustrates the selection of three branches from a genealogy 
% embedded in a species tree model. The species tree 
% was unbalanced 
% is imbalanced
% with five tips, 
%had 
% and equal internode distances of 2.5e5 generations, 
% and had 
% with constant Ne of 2e5 across species tree intervals. 
% Parts 

In general, the probability of a no-change event decreases, and the probability
of a tree-change event increases, as recombination occurs closer to the top
end of a branch (further back in time). This makes intuitive sense, since when 
recombination occurs at the top of a branch there is less time for it to re-coalesce 
with its same branch. Although this is a general trend, these probabilities do not 
behave monotonically along the length of a branch as they would in a 
single-population model with constant $N_e$ \citep{deng_distribution_2021}.
Instead, probabilities increase or decrease through the length of each
interval as a function of the rates of coalescence in subsequent 
intervals and the probability that a detached lineage will 
re-coalesce in one of those intervals.

For example, consider branch 2, which exhibits an increase in the
probability of no-change through its first branch interval from time 0 to
$t_7$ but then a decrease through the next interval from $t_7$ to $W_{AB}$
(Fig.~\ref{fig:fig1}b).
The observed increase through the first interval is influenced by the fact that
a re-coalescence in the subsequent interval is more likely to cause a no-change
event, since that interval contains only two samples instead of three.
% up recombination occurs in this interval the more likely it is to re-coalesce
% in the next interval, where only two instead of three samples are present, such
% that a no-change event is more likely. 
%By contrast, within the second interval, as recombination occurs closer to 
%the top, it is approaching the next species tree divergence event, where the 
%number of samples will increase again, from 2 to 3, 
%thus decreasing the probability of a no-change event. 
By contrast, within the second interval, recombination events near 
the top are approaching the next species tree divergence event. After that event, the 
number of samples will increase back from 2 to 3, 
thus decreasing the probability of a no-change event. 
This visualization demonstrates how the probabilities of different recombination 
event types represent an integration over all the positions on a branch where 
recombination could occur, and all positions at or above that point, and on the 
same or different available branches, where a detached branch could re-coalesce. 
% This visualization demonstrates how calculating the probabilities of different recombination 
% event types requires integrating over all the positions on a branch where 
% recombination could occur, while simultaneously integrating over all points at which the detached
% branch could re-coalesce.
%% ^am breaking up / simplifying some of these long sentences just to help the reader. Less smooth but 
%% lots of commas are hard to process.
% Sounds good. I only changed the last sentence back, since I like it to describe
% that the probabilities ARE an integration, rather than that they REQUIRE an integration.

% at any time 
% point incorporates all of the possibilities of re-coalescence at deeper 
% time points.
% while also incorporating potentially variable coalescence rates within 
% different species tree intervals.

Branch 7 provides a clear example for examining the probabilities of 
tree- and topology-change events. Of particular interest is the 
% (added suspended hyphen above after "tree")
interval from $W_{AB}$ to $W_{ABC}$ where these probabilities diverge 
significantly (Fig.~\ref{fig:fig2}c-d). 
% Another example is clear from examining probabilities across branch 7,
% which spans three species tree intervals. 
% To better understand probabilities of tree and topology-change events let 
% us examine branch 7, which spans three species tree intervals. 
% Of particular interest is the large different in probabilities of tree-change versus 
% topology-change from intervals from 
The probability of topology-change decreases faster than the probability of 
tree-change as recombination occurs closer to node $t_9$. This is because 
following $t_9$ there is a large stretch of time during which re-coalescence can
only occur with the same branch or its sibling, neither of which can cause a topology-change
event. It is only after $W_{abc}$ that it is once again possible for re-coalescence
to occur with a more distant branch that would result in topology-change. 
If the effective population size of this species tree interval (AB) were greater,
then the probability of re-coalescence in a deeper interval would be more likely, 
and the probability of topology-change would decrease less severely near $t_9$. 
This is true more generally, as can be seen by comparing edge probabilities
across MSC models with different effective population sizes (Fig.~\ref{fig:figS-edge-probabilities}).
Effective population size affects the rate of re-coalescence and thus 
%has the effect of either smoothing probabilities across intervals when 
%N$_e$ is high, or accentuating differences among intervals when N$_e$ is low.
either smooths probabilities across intervals when 
%% "smooths" is a weird word but is fun: https://english.stackexchange.com/questions/103422/smooths-versus-smoothes
$N_e$ is high or accentuates differences among intervals when $N_e$ is low.

% Fig.~\ref{fig:fig1} panels b, c, and d show the probability that a recombination event 
% falling at each time $t_r$ on the 3 selected genealogy branches results in no change 
% (b), results in a tree change (c), and results in a topology change (d).  
% The tendency of the y-values in (b) to approach 0 and (c) to approach 1 as x-values increase 
% make clear that recombination events falling at the tops of branches 
% (i.e., far right on the x-axis) are increasingly certain to change the branch lengths 
% of the genealogy. This is because any re-coalescence of the detached branch can only occur 
% above the recombination breakpoint. The values in part (d), however, never approach 1 (i.e. 
% certain to produce a topology change). This is because re-coalescence with the parent branch, 
% which would not result in a topology change, is still possible even if 
% a recombination event occurs at the very top of a focal branch. 

%\begin{figure}
%	\centering
	%\fbox{\rule[-.5cm]{4cm}{4cm} \rule[-.5cm]{4cm}{0cm}}
%	\includegraphics[width=0.9\textwidth]{figures/Fig4-bt_prob.pdf}
%	\caption{Probability that the topology and the tree remain unchanged, given a recombination event at a specific time on a specific branch. The species tree (a) was arbitrarily parameterized as being unbalanced with 5 tips, having internode distances of 2.5e5, and having constant Ne of 2e5. The embedded genealogical tree was randomly generated by \emph{ipcoal} using MSC probabilities. We selected three branches, indicated by three different colors, across which we calculated the probability that the topology would remain unchanged and the tree would remain unchanged if a recombination event were to occur at each time point on the branch (b-d). Dashed lines indicate the beginning and ending times of different intervals on each branch -- that is, either a relevant species tree divergence event or genealogy coalescence event.}
%	 \label{fig:fig3}
%\end{figure}

% This was tested for demographic models with different numbers of lineages;
% different numbers of samples among lineages; 
% and with different MSC model parameters, with the goal of representing scenarios
% spanning from population genetic to deeper-scale phylogenetic datasets. All
% datasets show nearly perfect matching between expected and simulated waiting 
% distances (Fig.~\ref{fig:fig-validation}). 

\subsection{Validation}


\begin{figure}[t]
	\centering
	%\fbox{\rule[-.5cm]{4cm}{4cm} \rule[-.5cm]{4cm}{0cm}}
	\includegraphics[width=0.99\textwidth]{figures/Fig4-final-validation4.pdf}
	\caption{
		MS-SMC' predictions validated against coalescent simulations.
		(a) Results are shown for three models containing 1, 2, or 8 
		populations. % among which genealogies for 8 samples were embedded. 
		For each model 10K tree sequences were simulated for 10 different
		constant $N_e$ values between 50K and 500K. 
		(b) The distributions of summed edge lengths of the first genealogy in 
		each tree sequence. 
		(c-d) The mean frequency (black square) with which the first observed 
		recombination event was a tree-change (c) or topology-change (d) in a 
		simulated tree sequence, and the mean (colored circle) and 95\% CI 
		(grey fill) of the predicted probability of tree or topology-change 
		calculated from the first embedded genealogy in each tree sequence. 
		Probabilities are constant with respect to $N_e$ in the single population
		%model, but vary in models with population structure
		model but vary in models with population structure
		%% ^removing all commas like this whenever I notice complex sentences beginning
		%% with an independent clause. (Or occassionally keeping the comma and just 
		%% adding a subject to the second clause.)
		(also shown with respect to species tree interval lengths in 
		coalescent units, across the top axis).
		% The probabilities of tree-change or topology-change are 
		% constant with respect to N$_e$ in a single population model, 
		% but vary in models with population structure (also shown with respect to 
		% species tree interval lengths in coalescent units, across the top axis). 
		(e-f) The mean waiting distance (black square) until the first observed 
		tree-change (e) or topology-change (f) in a simulated tree sequence, and the mean 
		(colored circle) and 95\% CI (grey fill) of predicted waiting distances calculated
		using the first embedded genealogy in each tree sequence.
		 % under the MS-SMC'. 
		% Predicted Predicted waiting distances Waiting distances between tree or topology-change events exhibit 
		% less variance for a given $N_e$ value in models with population structure. 
		% The MS-SMC' calculated waiting distance expectations match very closely to simulated values.
		% , however,
		% whereas the tree-change waiting distance is exact, the the topology-change waiting distance exhibits slight bias at very low 
		% N$_e$ values.
	}
	\label{fig:fig-validation}
\end{figure}

% we simulated data under 3 models to validate our results
To validate our analytical solutions for the probabilities of different 
recombination event outcomes and their associated waiting distances, 
we compared predictions of the MS-SMC' with results from stochastic 
coalescent simulations. 
We set up three scenarios with increasing amounts of population structure: 
a single-population model, a two-population model, and an 8-tip phylogeny model
(Fig.~\ref{fig:fig-validation}a). 
All analyses used a constant per-site per-generation recombination rate of 
2e-9 and simulated tree sequences using the coalescent with recombination 
(i.e., the "hudson" ancestry model in msprime as opposed to the "smc\_prime" model, 
which is an approximation), %unless specified, 
and the argument 
"record\_full\_arg=True" (to retain records of invisible recombination events). 
For each model we simulated genealogies for the same total number of samples
(8, unless specified), divided evenly among lineages when models 
include multiple populations (Fig.~\ref{fig:fig-validation}a). 
% When N$_e$ is low, 
% population structure is expected to have large effects, whereas when N$_e$ is 
% high, barriers imposed by population structure are expected to have 
% limited effects.

% results are composed of L, P, and L x P, which are calculated from sims in this way...
The exponential rate parameter ($\lambda$) for a probability distribution of waiting distances 
is a product of the per-site per-generation recombination rate ($r$), the sum 
of edge lengths on the current genealogy ($L(\mathcal{G})$), and the probability 
($\mathbb{P}$) of the specified event type (equations 9, 10, and 14). 
Across the three models examined, $r$ remains constant, but both $L(\mathcal{G})$ 
and $\mathbb{P}$ can vary due to population structure, where the effect of 
structure is scaled by $N_e$. 
Therefore, we examined $L(\mathcal{G})$, $\mathbb{P}$, and the expected waiting 
distance calculated from their product, for each demographic model across a range 
of $N_e$ values (Fig.~\ref{fig:fig-validation}b-f). 
For each value of $N_e$, 10K tree sequences were simulated that included at least 
one topology-change event. The empirical probabilities of tree-change and 
topology-change events were then simply measured %from simulated tree sequences 
as the mean observed frequency at which the first recombination event in each 
tree sequence was a tree or topology change. Similarly, empirical waiting 
distances were measured as the mean distance until the first observation of 
each event type. These simulated expectations were then compared with analytical
expectations computed under the MS-SMC', where probabilities and waiting distances 
were based only on the embedding of the first genealogy from each tree sequence 
into an MSC model parameterized to the specific constant $N_e$ value. 

% Given each starting genealogy,
% the probability of each event type, and the expected waiting distance to that event
% type, were calculated under the MS-SMC'. To compare this with the result of a 
% simulated coalescent with recombination process, we recorded the waiting distance 
% until each recombination event type first occurred in each tree sequence, and 
% also the frequency at which each event type occurred as the first event in a 
% tree sequence, as a measurement of its empirical probability.

% L and P have opposing effects on waiting distances given Ne
Population structure enforces a lower limit on the length of coalescent 
times by requiring that genealogies can be embedded in a species tree.
% This has an effect on $L(\mathcal{G})$ %at both low and high N$_e$
% of shifting both its minimum and mean 
This has the effect of shifting both the minimum and mean of 
$L(\mathcal{G})$ higher (Fig.~\ref{fig:fig-validation}b). 
Because the per-generation recombination rate interacts with
$L(\mathcal{G})$ (the opportunity over which recombination can occur) to
determine the frequency of recombination, larger $L(\mathcal{G})$ induced
by population structure will tend to decrease waiting distances between 
recombination events, all else being equal. 
However, all else does not remain equal. 
Population structure has a simultaneous opposing effect on waiting distances by 
decreasing the probability of tree or topology changes 
($\mathbb{P}$; Fig.~\ref{fig:fig-validation}c-d), especially at low $N_e$ values,
where species tree constraints can make tree or topology changes unlikely
to occur. This is a stark difference between the MS-SMC' framework and a 
single population model: the probability of a tree- or topology-change 
% accompanying a recombination 
event is strongly associated with $N_e$ in the former but not affected 
at all in the latter. 
%% Capitalization after a colon? APA says yes, Chicago says no. IMO No.
%% (but I do think a colon is more appropriate than a semicolon here)
Consequently, the waiting distances between each event type in MSC models 
(Fig.~\ref{fig:fig-validation}e-f) represent a balance 
of the positive and negative effects of population structure on 
$L(\mathcal{G})$ and $\mathbb{P}$, respectively.

% Analytical predictions are very accurate, even better given SMC' approximation.
Our analytical predictions under the MS-SMC' converge accurately on 
the mean results from stochastic coalescent simulations 
(Fig.~\ref{fig:fig-validation}c-f). 
% Examining the relationship between MSC model parameters and expected 
% waiting distances also reveals ...
Moreover, by examining the variance in these predictions with 
respect to MSC model parameters we further gain insights into 
the information contained in spatial genealogical patterns.
% In a single population, the probability of a tree or topology change event
% is not only invariant with respect
For example, in the single population model there is high variance 
in both the probabilities of tree and topology changes, as well as in genealogy
lengths, at any given $N_e$ value. Consequently, waiting distances also 
exhibit high variance. Although waiting distances correlate with population $N_e$ 
in this model, the differences in mean waiting distances are small relative to the variance. 
By contrast, multispecies models exhibit much less variance in predicted probabilities 
of tree or topology changes given a set of MSC model parameters 
(Fig.~\ref{fig:fig-validation}c-d) and also exhibit less variation in genealogy
lengths. This leads to a stronger relationship between MSC model parameters and 
expected waiting distances (Fig.~\ref{fig:fig-validation}e-f), such that models
with different parameters have less overlap in waiting distance expectations.
Overall, this suggests that tree- and topology-change distances may contain more 
information in MSC models than in single population models.
% ; information that
% can be used for inferring demographic model parameters from waiting distances 
% in ARGs, or for inferring ARGs in the context of demography.

% The probabilities of tree or topology change events are highly variable in 
% the single population model, and constant with respect to $N_e$, whereas these probabilities exhibit 
% little variation for any given constant $N_e$-valued MSC model
% (Fig.~\ref{fig:fig-validation}c-d). This makes sense, considering 
% that genealogies in the latter models are constrained, especially
% when $N_e$ is low. This similarly leads to less variation in 
% expected waiting distances between tree or topology changes in 
% MSC models (Fig.~\ref{fig:fig-validation}e-f).
% where 
% genealogies are not constrained by population structure, and 
% thus exhibit no relationship with $N_e$. 
% By contrast, multispecies models exhibit much less variation
% in the probabilities of tree or topology change events given the 
% MSC model parameters (Fig.~\ref{fig:fig-validation}c-d). This makes
% sense, since the MSC model will constrain the types of genealogies
% that can be observed.
% Waiting distances to tree or topology-change events exhibit much less 
% variance for a given in MSC models than in the 
% The variance in waiting distance expectations at any examined $N_e$ value 
% are narrower in models with greater population structure, such as the 
% 8-population phylogeny model, than for the less structured models.
% Similarly, the magnitude of differences are also greater between waiting 
% distances given different N$_e$ in more highly structured MSC models.
% This suggests that tree and topology-change information is more informative 
% about demographic parameters (and vice versa) when population structure 
% is present. 
% We examine this further below to explore a likelihood framework 
% for MSC inference based on waiting distance expectations.

% As expected, 
% solutions for the probabilities of each event type (Fig.~\ref{fig:fig-validation}c-d), 
% and for waiting distances to tree-change events (Fig.~\ref{fig:fig-validation}e),
% appear as exact solutions, whereas the expected waiting distance to a topology-change
% event shows some bias at the lowest $N_e$ values (Fig.~\ref{fig:fig-validation}f). 

% waiting distances until tree or topology-change events decrease as
% values of N$_e$ increase, and topology-change waiting distances are always larger
% than tree-change waiting distances. 

\subsection{Bias in waiting distance estimation}
Estimated waiting distances under the MS-SMC’ harbor two potential sources of bias, 
the first stemming from assumptions of the SMC’ approximation, and the second from 
the approximate nature of waiting distance estimation for topology-change events. 
We examined both of these sources of error through comparison to stochastic simulations
and found that their effects are generally small, and that multispecies models exhibit 
a similar magnitude of error as single population coalescent models 
(Supplementary Materials; Fig.~\ref{fig:figS-bias-smc}, Fig.~\ref{fig:figS-bias-topo}).
The SMC' approximation contributes the greatest error in all models, leading to 
a slight under-estimation of waiting distances. This is most observable when variance
in waiting distances is high, as with topology-change waiting distances in models 
with low $N_e$. Future work could seek to find a correction for this bias.


\subsection{MS-SMC' likelihood inference framework}

\begin{figure}[t]
	\centering
	%\fbox{\rule[-.5cm]{4cm}{4cm} \rule[-.5cm]{4cm}{0cm}}
	\includegraphics[width=0.99\textwidth]{figures/likelihood-figure3.pdf}
	\caption{
		MS-SMC' likelihood framework. (a) ARGs were simulated under a
		two-population species tree model with a constant $N_e$=200K and 
		$r$=2e-9. (b) A joint log-likelihood surface for $N_e$ and 
		$r$ inferred from the distances between tree-change events; 
		(c) topology-change events; or (d) both. The true parameters are
		marked by an X. (e) If the MSC model is
		misspecified as a single-population model but the data derive from 
		a two-population model, likelihood inference	is highly biased.
		% ARGs were 
		% simulated under a two-population species tree model with variable 
		% $N_e$. (e) A joint posterior distribution of $N_e$ parameters inferred 
		% by Bayesian MCMC from tree and topology-change waiting distances.
	}
	\label{fig:fig-likelihood}
\end{figure}

The MS-SMC' provides a statistical framework for predicting waiting distances 
until genealogy changes in an ARG given a parameterized MSC model. 
Because waiting distances between recombination events are exponentially 
distributed, we can use the exponential probability density (equation 8) 
as a likelihood function to describe the joint probability of observed
waiting distances as a function of MSC model parameters. 
Applications of this approach could potentially provide improvements to ARG 
or species tree inference methods. 
% inference by fitting waiting distances to expectations from a parameterized 
% MSC model; or alternatively, it could improve species tree inference 
% from genome data containing genetic linkage. 
Here, to explore the potential of this approach, we developed a maximum 
likelihood framework for the latter: we apply the MS-SMC' to fit MSC 
model parameters to observed distances between tree-change and/or
topology-change events in simulated ARGs. 
% It could similarly be applied to ARGs inferred 
% from sequence data. 

% , by incorporating information from the 
% likelihood of observed tree and topology-change waiting distances 
% given a parameterized MSC model; and (2) to 
% in which MSC model parameters can be fit from waiting distances in ARGs, 

% 
% Based on the expectation that waiting distances are informative about 
% MSC model parameters, we developed a maximum likelihood framework for inferring 
% MSC model parameters from observed waiting distances between tree and/or topology 
% change events. Here, we apply this method using the true distances between 
% events in simulated ARGs, however, it could similarly be applied to inferred 
% distances between events in an ARG proposed from sequence data. 
% 

Given one or more ARGs, each composing a sequence of genealogies 
G = ($\mathcal{G}_1, \mathcal{G}_2, ..., \mathcal{G}_n$) and 
their interval lengths in the genome X = ($x_1, x_2, ..., x_n$),
a subset of genealogies can be extracted that represent the unique 
trees between tree-change events, 
G$_g$ = ($\mathcal{G}_1, \mathcal{G}_i, ...$), and 
waiting distances can be measured as the summed interval lengths between 
these trees, 
X$_g$ = ($\sum_{i=1}^j x_i, \sum_{i=j}^{k} x_i, ..., $).
The same could be done for topology-change events. 
Given a parameterized species tree $\mathcal{S}$ and recombination 
rate $r$ we can then obtain a sequence of exponential rate parameters
$\Lambda_g = (\lambda_1, \lambda_i, ...)$ corresponding to each genealogy
in G$_g$ (equations 10 or 14). 
The likelihood of each observed waiting distance in X$_g$
can then be calculated from the exponential probability density 
function (equation 8) with rate parameters from $\Lambda_g$. 
The maximum likelihood solution can be found by searching for the
set of MSC model parameters -- which affect $\Lambda_g$ -- 
that maximize the summed log-likelihood of the observed waiting distances.

We first implemented this approach for a simple two-population model with 
constant $N_e$=200K and a population divergence at 500K generations. 
We simulated 100 independent ARGs, each 100Kb in length, using $r$=2e$^{-9}$, 
and we sampled four haplotypes per population. This 
yielded 51,487 tree-change events, with mean length 194bp, and 25,446 
topology-change events, with mean length 393bp. To examine the likelihood
surface we calculated the log-likelihood of joint parameters for $N_e$ and $r$, 
while keeping a fixed divergence time parameter, over a grid search of 41
evenly-spaced values from $r$=1e$^{-9}$-3e$^{-9}$ and $N_e$
50K-800K. The likelihood
surface for tree-change distances exhibited a ridge containing the true 
parameter values (Fig.~\ref{fig:fig-likelihood}b), while the topology-change 
likelihood surface exhibited a distinct peak at the true values
(Fig.~\ref{fig:fig-likelihood}c). The summed log-likelihoods from both tree 
and topology change distances provided the most informative likelihood surface
(Fig.~\ref{fig:fig-likelihood}d).
We also inferred a likelihood surface for a misspecified model, in which 
the genealogies were generated under a 2-population model, but 
the $\Lambda_g$ rate parameters were calculated for a single population 
model with constant $N_e$. This model misspecification introduced a significant 
bias in parameter estimation, shifting the likelihood surface towards lower $r$ 
and higher $N_e$ (Fig.~\ref{fig:fig-likelihood}e). This demonstrates that even 
for a simple two population model, ignoring population structure can significantly
bias spatial genealogical inference methods.

\begin{figure}[t]
	\centering
	%\fbox{\rule[-.5cm]{4cm}{4cm} \rule[-.5cm]{4cm}{0cm}}
	\includegraphics[width=0.55\textwidth]{figures/likelihood-posteriors.pdf}
	\caption{
		Joint inference of MSC model parameters using waiting distances 
		calculated under the MS-SMC'. (a) ARGs were simulated under a two-population 
		MSC model with variable $N_e$. (b) Posterior distributions of the three 
		$N_e$ parameters jointly inferred from tree- and topology-change waiting 
		distances.
	}
	\label{fig:fig-likelihood-posterior}
\end{figure}

To examine parameter inference under more complex MSC models we 
implemented a Bayesian approach using a Metropolis-Hastings Markov 
chain Monte Carlo (MCMC) algorithm to compute the joint posterior 
probability distribution of multiple $N_e$ parameters for a 
2-population model with variable $N_e$ of 200K, 300K, or 400K
(Fig.~\ref{fig:fig-likelihood-posterior}a).
The input ARGs were simulated under this more complex MSC model, but otherwise
used the same settings as in the example above.
% , and in this case, we sampled 8 haplotypes per population. 
We set a uniform prior on all three $N_e$ parameters between 
1e$^2$ and 1e$^7$, and ran a single MCMC chain to sample 10K 
values, sampling every 5th iteration following a 1K iteration burnin. 
For simplicity, we fixed the population divergence time and
recombination rate to their correct values to focus solely on 
$N_e$ estimation. 
% 
% 
% It would be better to describe this as falling within a X% 
% credible interval.
% 
All parameters converged with ESS values exceeding 2000, 
and the 50\% highest posterior density intervals (HPDI) for
each posterior probability distribution included the true 
parameter
(Fig.~\ref{fig:fig-likelihood-posterior}b).
% 
% 
This suggests that multiple MSC model parameters can be accurately 
inferred from waiting distance information alone. 
% This paves
% the way for a new mode of phylogenetic inference, where 
% a road for future 
% paving the way for new phylogenetic inference methods 
% that can analyze linked genome data for species tree inference.
% Further theoretical and empirical work will be needed to
% explore this in greater detail.

%  in that it confirms that 
% considering that it may be possible, under
% some MSC models, for many different parameter combinations to yield 
% similar waiting distance expectations, which could cause identifiability
% issues. However, by combining information from both tree and topology 
% waiting distances this problem may be reduced. Our results suggest 
% that MSC model parameters can be identifiable from genealogical 
% waiting distances, at least for relatively simple models like the ones
% examined here, 

% =======
% The input ARGs were simulated using the same settings as above, 
% %but under this more complex MSC model, and in this case, 
% %we sampled 8 haplotypes per population. We set a uniform prior on 
% except that we used this more complex MSC model and
% sampled 8 haplotypes per population. We set a uniform prior on 
% $N_e$ between 1e$^2$-1e$^7$ and ran the MCMC chain to sample 
% 10K values, sampling every 5th iteration after a 1K iteration 
% burnin. For simplicity, we fixed the population divergence time to 
% the correct value of 500K and focused solely on $N_e$ estimation. 

% The resulting maximum \emph{a posteriori} probability estimates of 
% model parameters are highly accurate, all falling within 0.5 
% standard deviations of the true values 
% (Fig.~\ref{fig:fig-likelihood-posterior}b). 
% This result is encouraging, considering that it may be possible under
% some MSC models for many different parameter combinations to yield 
% similar waiting distance expectations, potentially causing identifiability
% %issues. However, by combining information from both tree and topology 
% %waiting distances this problem may be reduced. Our results suggest 
% issues. However, combining information from both tree and topology 
% waiting distances may help address this problem. Our results suggest 
% that MSC model parameters will sometimes be identifiable from genealogical 
% waiting distances, at least for relatively simple models like the ones
% examined here. Further theoretical and empirical work will be needed
% to explore this question in greater detail.
% >>>>>>> 8a0665285dacae9af3b3045ce3fbb7b870619d5a
% Anecdotally, we found that using multiple independent ARGs improves 
% the accuracy of this joint inference method compared to a single 
% larger ARG. This suggests that ...


% MSC model parameters can predict waiting distances, we can also perform the 
% inverse operation, and find the maximum likelihood MSC model to explain a
% set of observed 

% Given a proposed or observed ARG, can we use MSC model parameters to find 
% ...

% Finally, we demonstrated that a known sequence of genealogies paired 
% with the accompanying observed waiting distances to next topological change 
% for each can be used to estimate the Ne value for species trees with different
% topologies (Fig.~\ref{fig:fig4}). We used two different species trees: one 
% imbalanced, 5-tip tree with internode branches of equal length, and one 10-tip tree
% with an irregular topology and branches of variable lengths. Both species 
% trees were assigned equal root heights of 1e6 generations and equal Ne values of 150000 on all 
% branches, and we simulated a 5e6-bp chromosome for each using \emph{ipcoal}. We broke each 
% chromosome down into its component "initial genealogies" -- those that start each segment 
% bounded by changes in topology -- and the accompanying segment lengths (i.e. waiting 
% distances). Using these values and a known recombination rate of 1e-9 recombs/bp/generation, 
% we calculated the likelihood that each of 41 proposed Ne values produced the set of 
% genealogies and waiting distances. Using this approach, we recovered a correctly inferred Ne 
% value of 150000 for both trees.


% with larger Ne values. This occurs for two reasons: first, genealogies with longer 
% branches have a higher probability of any recombination event occurring, since the
% rate is proportional to the sum of edge lengths; second, when Ne is large it is 
% more likely that many genealogy edges will exist in the same species tree intervals
% together, 
% coalescent events are more likely to occur deeper in time


% brief methods description
% Next, we tested the effect of variation in basic species tree parameters on expected waiting 
% distances to tree changes and topology changes (Fig.~\ref{fig:fig3}). We started with four 
% different species trees: two imbalanced and two balanced. For each pair, we used a large tree 
% (10 tips), and a small tree (5 tips) that was pruned from the large tree, with internode 
% distances kept the same. On each species tree, we generated 1000 random \emph{unlinked} 
% genealogies using MSC probabilities and using 
% each of 9 evenly spaced Ne values, ranging from 50000 to 250000. We calculated the expected 
% waiting distance 
% to a tree change and to a topology change for each genealogy/species tree pair, assuming a 
% recombination rate of 1e-9 recombs/bp/generation. In Fig.~\ref{fig:fig3}, we show the mean 
% expected waiting distances to tree and topology changes for each species tree and for each Ne 
% value. The decline in expected waiting distances across Ne values and from small to large 
% trees demonstrates that, on average, waiting distances to tree and topology changes decrease 
% with increasing numbers of tips sampled and with increasing Ne values. 





% \begin{figure}[t]
% 	\centering
% 	%\fbox{\rule[-.5cm]{4cm}{4cm} \rule[-.5cm]{4cm}{0cm}}
% 	\includegraphics[width=0.9\textwidth]{figures/Fig6-constant_ne_inf.pdf}
% 	\caption{
% 		Inference of species tree Ne values from genealogies, observed waiting 
% 		distances to topology changes, and recombination rate. We generated two different 
% 		species trees: Both have root heights of 1e6 generations, but one has five tips, 
% 		an unbalanced topology, and identical internode lengths, while the other has ten 
% 		tips, an irregular topology, and irregular branch lengths. Using a recombination 
% 		rate of 1e-9 recombs/bp/generation and a constant Ne value of 150000 over all 
% 		branches, we generated a 5MB tree sequence from each species tree using 
% 		\emph{ipcoal}. Then, we decomposed the alignment into segments bounded by 
% 		topology changes in the genealogies, and we recorded the initial genealogy 
% 		for each segment. Finally, we calculated the likelihood of the set of 
% 		genealogies and waiting distances, along with the recombination rate, at 41 
% 		different proposed Ne values. For both sequence alignments, 150000 was 
% 		correctly inferred as the Ne value.
% 	}
% 	\label{fig:fig5}
% \end{figure}



%%%%%%%%%%%%%%%%%%%%%%%%%%%%%%%%%%%%%%%%%%%%%%%%%%%%%%%%%%%%%%%%%%%%%%%%%%%
%%%%%%%%%%%%%%%%%%%%%%%%%%%%%%%%%%%%%%%%%%%%%%%%%%%%%%%%%%%%%%%%%%%%%%%%%%%
%%%%%%%%%%%%%%%%%%%%%%%%%%%%%%%%%%%%%%%%%%%%%%%%%%%%%%%%%%%%%%%%%%%%%%%%%%%
%%%%%%%%%%%%%%%%%%%%%%%%%%%%%%%%%%%%%%%%%%%%%%%%%%%%%%%%%%%%%%%%%%%%%%%%%%%
%%%%%%%%%%%%%%%%%%%%%%%%%%%%%%%%%%%%%%%%%%%%%%%%%%%%%%%%%%%%%%%%%%%%%%%%%%%
%%%%%%%%%%%%%%%%%%%%%%%%%%%%%%%%%%%%%%%%%%%%%%%%%%%%%%%%%%%%%%%%%%%%%%%%%%%
%%%%%%%%%%%%%%%%%%%%%%%%%%%%%%%%%%%%%%%%%%%%%%%%%%%%%%%%%%%%%%%%%%%%%%%%%%%
%%%%%%%%%%%%%%%%%%%%%%%%%%%%%%%%%%%%%%%%%%%%%%%%%%%%%%%%%%%%%%%%%%%%%%%%%%%
%%%%%%%%%%%%%%%%%%%%%%%%%%%%%%%%%%%%%%%%%%%%%%%%%%%%%%%%%%%%%%%%%%%%%%%%%%%
%%%%%%%%%%%%%%%%%%%%%%%%%%%%%%%%%%%%%%%%%%%%%%%%%%%%%%%%%%%%%%%%%%%%%%%%%%%
%%%%%%%%%%%%%%%%%%%%%%%%%%%%%%%%%%%%%%%%%%%%%%%%%%%%%%%%%%%%%%%%%%%%%%%%%%%
%%%%%%%%%%%%%%%%%%%%%%%%%%%%%%%%%%%%%%%%%%%%%%%%%%%%%%%%%%%%%%%%%%%%%%%%%%%
%%%%%%%%%%%%%%%%%%%%%%%%%%%%%%%%%%%%%%%%%%%%%%%%%%%%%%%%%%%%%%%%%%%%%%%%%%%
%%%%%%%%%%%%%%%%%%%%%%%%%%%%%%%%%%%%%%%%%%%%%%%%%%%%%%%%%%%%%%%%%%%%%%%%%%%


\section{Discussion}

% Restate the problem
Genealogical relationships vary spatially across chromosomes, reflecting 
a history of recombination between genome segments inherited from 
different ancestors. Such variation can be modeled by the sequentially 
Markov coalescent, which provides a generative process upon which 
many statistical methods have been developed \citep{mcvean2005approximating, spence_inference_2018}.
% ledto many advances for the study of linked genome data.
% The SMC' describes a generative 
% process for which statistical methods can be developed to model the variation 
% between sequential genealogies. 
% This has led to many significant 
% advances for the study of linked genome data. 
% However, SMC'-based methods remain limited with regard to the scale 
% at which they are applied, typically either acting across 
% very few samples and only considering pairs of coalescent events instead of entire 
% genealogies \citep{terhorst_etal2016,li_durbin2011, schiffels_durbin2014}. 
%%The forward-backward algorithm of PSMC/MSMC/SMC++ does consider the whole sequence
%%of trees, and being grounded in SMC' they do consider invisible recombination events
%%In my mind the main limitation is with regard to sampling and constraining the model
%%To an analytical solution for just two samples, studying the timing of a coalescence 
%%between pairs rather than the relationships among all samples
However, most applications of the SMC' remain highly limited with regard to 
the scale over which they extract information from genomes -- extending forward 
just one recombination event at a time. 
By contrast, the recent development of solutions for predicting 
tree- and topology-change waiting distances under the SMC' \citep{deng_distribution_2021} 
effectively adds two additional longer-range sources of information for 
any position in a genome. \hl{In this original formulation, these distances are a 
result of the probabilities of different phenomenological outcomes of the 
SMC’ process given a genealogy embedded in a single population coalescent
model with constant $N_e$.}
% ^prob worth cleaning up this sentence
% within the constraints of a demographic model.
%regardless of the outcome for the genealogy \citep{terhorst_etal}. 
%However, 
%for many datasets, 
%this limits the information that is available for SMC-based inference methods, 
%recombination events between pairs of individuals will often be uninformative 
%and the signal in the sequence data resulting from changes in the underlying genealogies
%will be spread across larger distances and will simultaneously impact relationships among all samples. 
% In contrast, the recent solutions by \citep{deng_distribution_2021} for the probabilities 
% of different categorical types of recombination events (tree-changes and 
% topology-changes) focus on "thinning" out invisible recombination events -- 
% instead modeling impactful recombination events 
% that extend over great spatial genomic distances and affect the relationships among samples. 
% Further, these solutions are for the full genealogy of all samples simultaneously rather 
% than isolating a subset of samples and coalescences. 
Here we extended this framework, deriving new solutions for the probabilities 
of tree-change and topology-change events for a genealogy embedded 
in any arbitrarily parameterized structured coalescent model. 
These solutions lay a groundwork for exploring how variation in
species tree parameters affects neutral expectations of genealogical 
heterogeneity across chromosomes.

% These solutions, extended from initial work by \citep{deng_distribution_2021}, 
% lay a groundwork for exploring how variation in species tree parameters 
% affects neutral expectations of genealogical heterogeneity across chromosomes.

% This provides a new framework for modeling spatial genealogical variation

% Summarize what we did
% We solved for the expected turnover rate in genealogical trees and topologies 
% along a genome under an arbitrary species tree topology with arbitrary 
% divergence times, and with arbitrary Ne values for each species tree branch.
%structuring the equations to accept an arbitrary species tree topology 
%and a different, arbitrary Ne value for each species tree branch. 
% These solutions, extended from initial work by \citep{deng_distribution_2021}, 
% lay a groundwork for exploring how variation in species tree parameters 
% affects neutral expectations of genealogical heterogeneity across chromosomes.

\subsection{Applications of the MS-SMC'}
% Our primary result is the ability to predict length of a genealogy
Our MS-SMC' approach provides a predictive model for the relationship between 
a parameterized species tree and the length of a genomic interval over which 
a genealogy is expected to be observed. We demonstrated the accuracy of our 
implementation relative to stochastic simulations performed under both the 
full coalescent with recombination and the SMC' approximation 
\citep{hudson1983properties,wiuf_recombination_1999,mcvean2005approximating}. 
<<<<<<< HEAD
\hl{Within our framework, MSC model parameters determine rates of coalescence 
=======
Within our framework, MSC model parameters determine rates of coalescence 
>>>>>>> 59db8b28
within species tree intervals and prevent coalescence between lineages separated
into different species tree intervals.
%and dictate where coalescence may occur, 
% preventing coalescences among lineages separated into different
% species tree intervals. 
% For any MSC model, the effects of MSC parameters
% with regard to genealogy turnover can be statistically 
The effects of MSC model parameters on spatial genealogical variation can be statistically
modeled and visualized (Fig.~\ref{fig:fig1}; Fig.~\ref{fig:figS-edge-probabilities}). 
We show that the neutral rate
of turnover in genealogies and topologies across a genome is highly 
dependent on species tree model parameters.}
% feels like disconnected sentences


% Recap of what a waiting distance is... maybe get rid of this.
% The expected waiting distance between recombination events under the SMC' 
% is modeled as the product of the recombination rate (in units of events 
% per site per generation) and the summed edge lengths of a current genealogy 
% (in units of generations). Because only a subset of possible recombination 
% events cause a tree-change or topology-change, the expected waiting distances 
% between these categorical types of events can be similarly modeled by simply
% weighting by the probability that a recombination event is of the specified type.

% Previously, lengths could only be simulated .But analytical methods are better.
A complex relationship exists between a parameterized MSC model, 
the distribution of genealogies that can arise under that model, and the 
spatial distances over which those genealogies are expected to span.
Previously, such patterns could only be examined through stochastic simulations. 
For example, \cite{mckenzie_multispecies_2020} used exhaustive simulations to examine 
the effect of species tree parameters on genetic linkage by varying species tree
length, size, and shape. 
While this approach is practical for estimating the \emph{mean} linkage across
a large set of sampled genealogies under a specific demographic model, it is
impractical for estimating the persistence of \emph{individual} genealogies. 
% Indeed, a large distribution of simulated waiting distances would need to be 
% generated for every genealogy to obtain expectations.
% Simulation approaches are particularly intractable for studying sequences of 
% many genealogies, for which individual distributions would need to be
% generated for every tree in a sequence. 
% Similarly, it did not... more here please.
\hl{In addition to providing fast calculations of waiting distances, 
analytical solutions also offer the opportunity to develop likelihood-based
methods for fitting models that link MSC model parameters to ARGs.}
%%feels out of place -- eg we haven't used the word "analytical" yet
% inferring MSC models from ARGs, or ARGs from MSC models 
% (discussed below).
% framework sequences of observed waiting distances, helping infer MSC models from ARGs or
% ARGs from MSC models (see below).

% The analytical solutions that we derived in this study 
% allow us to quickly predict waiting distances for any embedded genealogy. 
% Furthermore, they allow us to develop a likelihood framework for modeling
% sequences of observed waiting distances, helping infer MSC models from ARGs or
% ARGs from MSC models (see below).

% This framework can be extended...
Many extensions of the MS-SMC' are possible, including applications to more
complex demographic models, and the development of specific hypothesis testing
frameworks. 
% allowing for the development
% of hypothesis testing frameworks, or applications to more complex demographic models.
%For example, instead of embedding genealogies in a species tree, they could instead
For example, genealogies could instead
be embedded in a species network following the multispecies network coalescent model 
\citep{wen_bayesian_2016}. This would involve modeling the coalescent histories as a 
probabilistic process that could follow one of multiple possible paths through a network.
Differences between the expected waiting distances in genomic regions derived from 
one embedding path history versus another may be highly informative about the 
network model in which genealogies are embedded. 
Therefore, incorporating linked genealogical information may prove valuable 
towards resolving intractable problems in species tree or network
inference by moving beyond the limited information available 
from the frequencies of unlinked gene trees.




% into phylogenetic net
% Such information may be useful towards inferring local hybrid ancestry, or 
% for estimating or comparing phylogenetic network models.
% adds further complexity to the MSC by modeling ancestral reticulation events.
% Evaluating waiting distances between topology changes in genomic regions derived 
% from one network history versus another may be highly informative for inferring 
% local hybrid ancestry while avoiding falsely implicating regions of shared ancestry 
% due to ILS alone, or for inferring phylogenetic networks.
% the expected distance 
% from a given genealogy and to estimate the expected distance over which 
% monophyly is expected to persist for this clade under neutrality. Doing so would be useful
% for investigating turnover in specific relationships between taxa. 


% this approach for estimating waiting distances MS-SMC' 
% are possible. One next step could be to isolate a clade
% from a given genealogy and to estimate the expected distance over which 
% monophyly is expected to persist for this clade under neutrality. Doing so would be useful
% for investigating turnover in specific relationships between taxa. 
% Another extension would be to accommodate the multispecies network coalescent, which 
% adds further complexity to the MSC by modeling ancestral reticulation events.
% Evaluating waiting distances between topology changes in genomic regions derived 
% from one network history versus another may be highly informative for inferring 
% local hybrid ancestry while avoiding falsely implicating regions of shared ancestry 
% due to ILS alone, or for inferring phylogenetic networks.
%% still need more here -- maybe stressing the specific value of the *distance*
%% approach as a computational solution for likelihoods that we never thought we
%% would have the power to do (eg marginalizing across sequence data probs given 
%% all possible args is not possible)
% Many extensions of this approach for estimating waiting distances MS-SMC' 
% are possible. One next step could be to isolate a clade
% from a given genealogy and to estimate the expected distance over which 
% monophyly is expected to persist for this clade under neutrality. Doing so would be useful
% for investigating turnover in specific relationships between taxa. 
% Another extension would be to accommodate the multispecies network coalescent, which 
% adds further complexity to the MSC by modeling ancestral reticulation events.
% Evaluating waiting distances between topology changes in genomic regions derived 
% from one network history versus another may be highly informative for inferring 
% local hybrid ancestry while avoiding falsely implicating regions of shared ancestry 
% due to ILS alone, or for inferring phylogenetic networks.
%%^specifically as a null hypothesis! 

% MSC model requires gene tree frequencies, but what is a gene tree?
% The multispecies coalescent is a model to describe an expected distribution 

% The multispecies coalescent describes an expected distribution of genealogies
% from unlinked regions of a genome, and therefore, despite the increasing 
% availability of whole-genome data, it remains common practice to subsample 
% a small number of unlinked loci from whole genomes for species tree inference
% \citep[e.g.,][]{jarvis_whole-genome_2014}, to avoid this bias. 
% This effectively discarding the vast majority of sequenced data. 
% genomic datasets are often 
% filtered prior to MSC analyses to avoid sampling linked regions, which could
% bias this distribution. %effects on the distribution of sampled genealogies.
% can cause this
% distribution to deviate from its expectation, 
% s under the MSC, 
% multi-locus datasets are often highly filtered to avoid this bias. %sampling linked loci.
% and is the basis for phylogenetic methods aimed 
% at inferring a species tree as a hierarchical model of relationships among 
% populations or species.
% However, because genetic linkage can cause the distributions of genealogies
% to deviate from their expectations under the MSC, multi-locus datasets are 
% often highly filtered to avoid this bias. %sampling linked loci.
% among genealogies sampled from different regions
% of a genome can cause their distribution to deviate from the expectations of the
% MSC, multi-locus datasets used for species tree inference are often highly filtered to 
% avoid this type of model violation. 
% For example, even as whole genome sequence data has become increasingly available, 
% it remains common practice to subsample a small number of discrete unlinked loci
% from whole genomes for species tree inference \citep[e.g.,][]{jarvis_whole-genome_2014},
% effectively discarding the vast majority of sequenced data. 

\subsection{Phylogenetic and local ancestry inference}

% intralocus recombination, concatalescence, sliding windows, and null models.
By linking species tree parameters to observable patterns in ARGs the MS-SMC' 
can be used to improve both gene tree and species tree inference methods. 
One practical application of waiting distance expectations 
calculated under the MS-SMC' is to guide the selection of appropriate 
locus lengths for MSC analyses, in effort to avoid intra-locus recombination. 
This process results in data within a locus that derive from multiple variable genealogies, 
such that inferred gene trees represent concatenation artifacts.
For many multispecies datasets, topology-change waiting distances are much shorter
than sampled locus lengths \citep{mckenzie_multispecies_2020}, and this is 
especially likely when gene trees are inferred from large genomic sliding windows 
\citep[e.g.,][]{li2019recombination}. 
When repeated across many loci, such concatenation artifacts can cause 
the distribution of gene trees, or of their summary statistics, to deviate 
from expectations under the MSC -- a process termed concatalescence 
\citep{gatesy_concatenation_2013}. 


% By addressing intra-locus recombination as a source of gene tree error, 
% phylogenetic inference methods can be improved. ARG inference can be 
% considered at the scale of individual contigs, as opposed to whole 
% chromosomes... 
One way to improve gene tree inference for individual loci is to 
re-conceive the problem as one in which loci \emph{can} have multiple
gene tree histories and are thus better represented as ARGs.
Applications of ARG inference have historically been applied at the
scale of entire chromosomes, and usually to samples that are modeled
%as existing within a single population 
as being in a single population 
\citep{rasmussen2014genome, kelleher2019inferring, speidel2019method}.
However, ARGs can exist for any stretch of the genome, 
including short aligned contigs, or genes, and more recent methods can 
even infer ARGs conditional on a structured demographic model that 
includes splits between more distantly related genomes 
\citep{hubisz2020inference}. 
Although our example likelihood-based implementation of the MS-SMC' 
showed that MSC model parameters can be estimated from an observed ARG 
(Fig.~\ref{fig:fig-likelihood}, Fig.~\ref{fig:fig-likelihood-posterior}), 
we expect that many useful applications of the MS-SMC' will likely come 
from the inverse application: inferring ARGs given a parameterized species
tree model. Or, from joint inference of both MSC models and ARGs. 
We speculate that by incorporating waiting distance expectations 
between tree and topology-change events into likelihood calculations within
existing frameworks, such as ARGWeaver-D \citep{hubisz2020inference}, 
it could improve both accuracy and convergence.

% The challenge of reconstructing accurate genealogies for such regions 
% presents a major source of error in evolutionary studies. These 
% gene trees serve not only as input to MSC-based models, but are also 
% often of interest for providing insight into the evolutionary history 
% of functional traits \citep{moore_targeted_2018}. 

% SNP-based methods, discarding data, and a new paradigm.
% MAYBE REMOVE (Save for a grant proposal)
In contrast to current phylogenomic inference approaches which tend to 
either ignore genetic linkage, or to discard the vast majority of 
sequenced data in effort to avoid it, one could envision an 
alternative, spatially-aware phylogenetic inference framework, 
that could more effectively utilize linked genomic data. 
This would mark a major transition in phylogenetics, where
recombination could be viewed as a source of information as opposed to 
a source of error. We see the MS-SMC' as an important step in this 
direction. One approach may be to build upon the framework of the species
tree inference method SNAPP \citep{bryant2012inferring}, 
which subsamples a single unlinked SNP from each locus with the goal
of bypassing the problem of gene tree inference by integrating over a 
distribution of genealogies that could produce each observed SNP pattern. 
A theoretical ARG-based implementation of this approach might similarly 
analyze many linked SNPs to bypass ARG inference by integrating over a 
distribution of ARGs that could produce each linked pattern. 
By reducing the complexity of ARG inference to a problem of windows between 
topology-change events, as opposed to any two recombination events, 
the MS-SMC' provides a more efficient framework that could potentially
make methods linking ARGs and species tree inference possible.

% Evo Hypotheses; Null model; improving ARG inference.
Finally, a common goal of many local ancestry inference methods is to test 
evolutionary hypotheses involving selection or introgression \citep{martin_exploring_2017}.
For example, sliding window analyses have been used to identify putatively 
introgressed loci in \emph{Heliconius} butterflies \citep{zhang2016genome} 
and felids \citep{li2019recombination}. Such conclusions are often based on 
the genomic interval lengths over which certain topological gene tree patterns 
are observed. We suggest that such conclusions should be examined 
critically when made without reference to a null model-based expectation.
Our results show that neutral expectations for waiting distances between 
genealogy changes can exhibit high variance, and that this variance will
be spatially auto-correlated, such that a topology or clade may exist over
long stretches of the genome simply by chance.
The MS-SMC' can provide a null model for waiting distance expectations
given an inferred demographic model, from which a more robust evolutionary 
hypothesis testing framework can be implemented.

% Our simulations show
% that the mean and variance of waiting distance expectations 

% observed distances
% could 

%  The expected waiting distances between 
% topology-change events can exhibit large variation, and depending on demographic
% parameters, the waiting distances between changes in support for different
% clades will similarly exhibit high variation. 





% \subsection{Local ancestry inference}

% A major challenge for such methods is that genealogies and their waiting 
% distances cannot be observed directly, and so most approaches will require 
% either jointly inferring ARGs, or integrating over distributions of possible 
% % ARGs. However, genetic linkage can also provide useful phylogenetic information 
% % even when ARG inference is unfeasible, such as among distantly related genomes. 


% Of course, the MSC already allowed us to calculate the probability of observing a particular 
% genealogy at some location in the genome, but the equations here represent a further step by 
% generating a density function that represents the likelihood of \emph{persistence} 
% of that topology across some region, under neutrality alone. 
% This finding is particularly important for the practice of identifying evidence 
% of selection or introgression based on the spatial distribution of gene tree 
% patterns, which is an increasingly popular goal of phylogenomic studies. 
% For example, sliding-window analyses for detecting introgression have 
% been used to identify putatively introgressed loci in \emph{Heliconius} 
% butterflies \citep{zhang2016genome} and felids \citep{li2019recombination}. 


% A major challenge for this vision is that genealogies and their waiting 
% distances cannot be observed directly, and so many approaches will require 
% either jointly inferring ARGs, or integrating over distributions of possible 
% ARGs. However, genetic linkage can also provide useful phylogenetic information 
% even when ARG inference is unfeasible, such as among distantly related genomes. 

% 
% Genetic linkage can also bias species tree inference in the context of 
% intra-locus recombination. This causes data within a locus to derive from 
% multiple variable genealogies, and introduces concatenation artifacts into 
% gene tree inference. When repeated across many loci, this can cause 
% the overall distribution of gene trees, or of their summary statistics, 
% to deviate from expectations under the MSC -- a process termed 
% concatalescence \citep{gatesy_concatenation_2013}. 
% One very practical application of the MS-SMC' is to serve as a guide for 
% selecting appropriate locus lengths to avoid intra-locus tree or topology
% variation in MSC analyses. Mean waiting distances can be estimated for a 
% proposed species tree model, recombination rate, and number of samples per 
% species. For data sets in which tree and topology-change waiting distances 
% are much shorter than locus lengths, SNP-based species tree inference 
% methods \citep[e.g.,][]{chifman2014quartet, bryant2012inferring} 
% may be preferable.




% . Thus, any 
% approach would require either jointly inferring ARGs, or integrating over 
% distributions of possible ARGs. 


% One approach, discussed below, focuses on the scale of whole genomes. However, 
% genetic linkage could alternatively provide information at local scales as well, 
% even among highly divergent species for which complete ARG inference is not 
% possible. 



% genetic linkage may 

% However, before such an approach could become feasible, a number of significant 
% challenges would need to be overcome, not least of which being the fact that 
% genealogies and their waiting distances cannot be observed directly. Thus, any 
% approach would require either jointly inferring ARGs, or integrating over 
% distributions of possible ARGs. 

% Because species trees
% can be inferred from unlinked data, waiting distance information may be most applicable
% for ARG inference given an inferred MSC model.

% the most serious of which being the fact that genealogies
% cannot be observed directly, and so any approach would likely require either 
% inferring ARGs or integrating over distributions of possible ARGs. 
% Another possible direction may involve bypassing local gene tree inference 
% altogether, as in the approach taken by SNAPP \citep{bryant2012inferring}, 
% which can compute the likelihood of a species tree from unlinked SNP 
% patterns by effectively integrating over all possible gene trees that 
% could produce each SNP. A spatially explicit version might instead
% aim to calculate the likelihood that any two SNP patterns
% , and thus their underlying topologies, 
% %% (would probably start with topos, and then calculate snps from topos...)
% would exist given the spatial distance
% separating them. 

% The development of new inference methods that can more effectively
% utilize linked genome data could offer new opportunities to address 
% some of the most challenging phylogenetic problems.

% a common practice for has been to 
% subsample a small number of discrete unlinked loci from whole genome 
% alignments for species tree inference \citep[e.g.,][]{jarvis_whole-genome_2014}
% effectively discarding the vast majority of sequenced data. 
% The multispecies coalescent is a model to describe the expected distribution 
% of unlinked genealogies given a parameterized MSC model and is the basis
% for modern phylogenetic approaches that infer a species tree as a 
% hierarchical model of relationships among populations or species. 
% However, because genetic linkage among genealogies sampled from different regions
% of a genome can cause their distribution to deviate from the expectations of the
% MSC, multi-locus datasets used for species tree inference are often highly filtered to 
% avoid this type of model violation. For example, even as whole genome sequence data 
% has become increasingly available, a common practice for has been to 
% subsample a small number of discrete unlinked loci from whole-genome 
% alignments for species tree inference (e.g., Jarvis paper and that recent Moth paper), 
% effectively discarding the vast majority of sequenced data. 

% Although in many cases this may be sufficient for species tree inference, ...
% Even after subsampling unlinked loci, genetic linkage can still bias
% species tree inferences if the data within a locus is derived from 
% multiple variable genealogies. 



% intra-locus recombination, where the data within a locus is derived from 
% multiple variable genealogies. 
% This introduces concatenation artifacts into gene tree inference, which
% can bias either distributions of gene trees, or of their summary statistics, 
% such as quartet frequencies, leading to deviations from expectations under the 
% MSC -- a process termed concatalescence \citep{gatesy_concatenation_2013}. 
% tree inference can 
% still
% face potential problems from genetic linkage if the genealogical data within 
% individual loci is variable. 
% In theory, a locus is meant to correspond to sequences evolved on only a single 
% genealogical tree or topology across its entire length, depending on whether 
% the inference method uses branch length information \citep[e.g.,][]{liu2010maximum}
% or not \citep[e.g.,][]{zhang2018astral}. 
% If a locus corresponds to multiple genealogies then its inferred gene tree 
% will be influenced by concatenation, which can bias the distribution
% of gene trees, and even summary statistics like quartet frequencies, 
% to deviate from the expectations of the MSC -- a process termed concatalescence 
% \citep{gatesy_concatenation_2013}. One practical 
% One very practical application of the MS-SMC' is to serve as a guide for 
% selecting appropriate locus lengths for MSC analyses. A reasonable waiting
% distance between tree or topology changes can be estimated for a proposed
% species tree model, recombination rate, and number of samples per species

% , where a reasonable waiting distance between
% genealogical trees or topologies can be estimated given a proposed 
% species tree model, recombination rate, and number of samples per species.

% One could envision a future, spatially explicit phylogenetic inference
% framework in which linked genome data can be used directly for species
% tree inference. This would mark a major transition in phylogenetics, where
% recombination would shift from being viewed as a source of error to becoming
% a source of information. We see the MS-SMC' as a small step in this 
% direction. 
% As an example, we showed that species tree parameters can be 
% estimated from the information in genealogical waiting distances alone. 
% However, we must overcome many challenges before this approach 
% could become practical, the most serious of which being the fact that genealogies
% cannot be observed directly, and so any approach would likely require either 
% inferring ARGs or integrating over distributions of possible ARGs. 
% Another possible direction may involve bypassing local gene tree inference 
% altogether, as in the approach taken by SNAPP \citep{bryant2012inferring}, 
% which can compute the likelihood of a species tree from unlinked SNP 
% patterns by effectively integrating over all possible gene trees that 
% could produce each SNP. A spatially explicit version might instead
% aim to calculate the likelihood that any two SNP patterns
% , and thus their underlying topologies, 
% %% (would probably start with topos, and then calculate snps from topos...)
% would exist given the spatial distance
% separating them. 
% To extend these SNP-based methods and/or to improve gene-tree-based methods to better delimit gene tree breakpoints, 
% we propose that incorporating the rates of turnover observed in the data as 
% information could actually offer useful new information for inferring the species tree 
% model that generated it. 


% \subsection{Local ancestry inference}
% As whole genomes 

% 1. In most cases, unlinked genomic data may be sufficient to accurately infer 
% an MSC model.
% 2. Hypotheses to test
% 3. But lack of null model. We now can have a hypothesis testing framework.
% 1. Similarly, ARG slash local ancestry inference methods employ model-based
% approaches that similarly use the SMC'. However, these approaches are 
% currently limited in the range over which information is extracted from 
% spatial genealogical patterns. Effectively reaching only one recombination
% event at time. By incorporating tree-change or topology-change events, 
% and their distances, ARG inference methods could optimize ARG inference
% ... 
% 2. This may especially help to extend the utility of such methods to more
% deeply divergent populations, where waiting distances are shorter, and may
% often involve many no-change events with little information for inferring
% genealogies.


% The ultimate goal of ARG inference in phylogenomic or population genomic studies
% is often to detect signals of introgression or selection. 
% However, even in the case of a neutral coalescent process 
% with constant effective population sizes and with a constant recombination rate 
% across the genome, highly structured demographic models can exhibit
% high variance in the expected waiting distances until genealogical 
% topology changes (e.g. Fig.~\ref{fig:fig-validation}). As genealogical trees and 
% topologies vary along the genome, the waiting distance probability distribution 
% does too -- the result of this is that certain genealogies are expected to persist longer than others 
% due to their topology and coalescence times relative to the demographic model. 
% Until now, there has been no analytical approach for generating a null hypothesis 
% that describes the expected length of a region spanned by a particular genealogy under absolute neutrality.
% Our results allow us to calculate this null expectations and to probe null hypotheses concerning the probability 
% of observing specific waiting distances under different demographic models. 
% Of course, the MSC already allowed us to calculate the probability of observing a particular 
% genealogy at some location in the genome, but the equations here represent a further step by 
% generating a density function that represents the likelihood of \emph{persistence} 
% of that topology across some region, under neutrality alone. 
% This finding is particularly important for the practice of identifying evidence 
% of selection or introgression based on the spatial distribution of gene tree 
% patterns, which is an increasingly popular goal of phylogenomic studies. 
% For example, sliding-window analyses for detecting introgression have 
% been used to identify putatively introgressed loci in \emph{Heliconius} 
% butterflies \citep{zhang2016genome} and felids \citep{li2019recombination}. 
% Further, since we are able to calculate the likelihood of observing any sequence of waiting 
% distances associated with an ARG, we speculate that incorporating our waiting distance 
% expectations could be incorporated into ARG-inference methods like
% ARGweaver, ARGweaver-D, tsinfer, and relate \citep{rasmussen2014genome, hubisz2020inference, kelleher2019inferring, speidel2019method} 
% as an additional source of information. 

%Topological gravity wells. 
%Even in the case of a neutral coalescent process 
%with constant effective populations sizes and constant recombination rate 
%across the span of a genome, highly structured demographic models can exhibit
%high spatial variance in the expected waiting distances until topology changes. 
%This finding is particularly important for the practice of identifying evidence 
%of selection or introgression based on the spatial distribution of gene tree 
%patterns. For example, sliding-window analyses for detecting introgression have 
%been used to identify putatively introgressed loci in \emph{Heliconius} butterflies \citep{zhang2016genome}. 
%Our results here highlight the fact that the demographic history of this group is 
%important for establishing a null hypothesis for the expected rate of turnover of genealogies along the genome.


%We began with a simple question: what is the expected turnover rate in 
%topologies along a genome under a species tree model? We generalized a 
%recent solution that used a single population and constant Ne \citep{deng_distribution_2021}, instead 

% \subsubsection{older}

% We solved for the expected turnover rate in genealogical trees and topologies 
% along a genome under an arbitrary species tree topology with arbitrary 
% divergence times, and with arbitrary Ne values for each species tree branch.
% %structuring the equations to accept an arbitrary species tree topology 
% %and a different, arbitrary Ne value for each species tree branch. 
% These solutions, extended from initial work by \citep{deng_distribution_2021}, 
% lay a groundwork for exploring how variation in species tree parameters 
% affects neutral expectations of genealogical heterogeneity across chromosomes.

% % what do our results mean overall.
% A primary result of our work is solving the mechanistic link between a given species tree 
% and the length of a genomic interval representing a single genealogy 
% (i.e. calculating the expected waiting distance until a genealogy change). 
% With our analytical results it is clear how MSC parameters of divergence times and 
% effective population sizes influence these waiting distances, most obviously 
% by constraining the number and identity of available lineages and by determining 
% the coalescence rate in each branch of the species tree. 
% These parameters also affect the rate of recombination events along the genome, since the 
% number of recombination events per base pair is dependent on the total branch 
% length of each underlying genealogy. By preventing coalescence between select lineages toward the present, 
% species tree divergence events enforce minimum branch lengths for the genealogies, 
% increasing the number of recombination events per base pair. Similarly, by affecting coalescence rates, variation in Ne 
% affects the per-base-pair recombination rate. This is because coalescences farther back in time 
% (which are expected to be more common if Ne is large)
% increase the total branch lengths of the genealogies.
% Topological and sampling parameters, including tree shape, tree size (i.e. number of tips), 
% and the distribution of samples among species tree 
% lineages, similarly affect the expected distances until genealogy 
% changes. These factors all exert their influence via the same general mechanisms as above: they affect the 
% probability of coalescence among certain lineages by constraining the availability of those lineages 
% for coalescence with each other, and they influence the 
% rate of recombination by affecting the total branch length of each genealogy. 
% Taken together, it is clear that the scale at which we observe neutral turnover across 
% genealogies is highly dependent on the species tree model. The potential 
% intricacy of this species tree model alongside expected variation in individual genealogies 
% can lead to patterns of genealogical turnover (and therefore, linkage) that are highly complex. 
% %Because of low levels of incomplete lineage sorting, highly 
% %structured models might have much longer waiting distances than single-population models. 
% Previously, the expected linkage in phylogenetic datasets could only be computed 
% through exhaustive simulations (e.g., \citep{mckenzie_multispecies_2020}. While such methods
% are practical for estimating the \emph{mean} linkage across all genealogies under a 
% specific demographic model, they are less helpful for estimating the 
% persistence of \emph{individual} genealogies in localized regions. To generate an approximate distribution 
% of waiting distances locally on a chromosome using simulation methods, 
% simulations generating a full probability distribution must be 
% run individually for each genealogy in the sequence. 
% Although this is benign across single, short segments, it is not a tractable solution across long 
% sequences of genealogies and/or across many replicates. 

% % importance to phylogenetics
% %By accounting for the genomic heterogeneity that is expected due to incomplete 
% %lineage sorting, t
% While the multispecies coalescent model has facilitated the widespread 
% use of multilocus data for phylogenetic inference by accounting for genomic heterogeneity, 
% it does not consider autocorrelation along the genome due to linkage.
% %, and it assumes 
% %that each locus represents only a single genealogy. In reality, these assumptions might 
% %often be violated \citep{gatesy_concatenation_2013}. 
% %As phylogenetic systematics 
% %continues to turn toward whole genomes, methods should seek to extend the MSC to take advantage 
% %of the increased resolution offered by genomic data. 
% Specifically, the MSC overlooks the process of recombination, assuming that each locus 
% represents a single genetic history and that multiple loci are completely unlinked from one another. 
% From our results, and from previous work, we know that species tree parameters and recombination 
% rates will dictate the rate and magnitude of genealogical turnover along a chromosome, 
% potentially resulting in -- in some cases -- high linkage between loci, and 
% -- in other cases -- multiple genealogical topologies 
% per locus. Therefore, not accounting for recombination might mislead 
% summary statistics methods \citep{liu2010maximum,gatesy_concatenation_2013,zhang2018astral}. 
% Some methods bypass genealogy inference by operating directly on SNP 
% frequencies \citep{bryant2012inferring,chifman2014quartet,vachaspati2018svdquest}, 
% and therefore might largely avoid bias from ignoring recombination. 
% To extend these SNP-based methods and/or to improve gene-tree-based methods to better delimit gene tree breakpoints, 
% we propose that incorporating the rates of turnover observed in the data as 
% information could actually offer useful new information for inferring the species tree 
% model that generated it. 


% %Inference of genealogies along a chromosome is a common goal in population genetics, and similar efforts have been undertaken in phylogenetics. Often, the goal of such efforts is to detect signals of introgression or selection. However, the phylogenetic approaches usually do not explicitly incorporate a model for recombination \citep[e.g.,][]{li2019recombination}. A notable exception to this is ARGweaver-D, which accepts models with population divergence and migration event parameters. Rather than derive probabilities of sequences of genealogical trees, ARGweaver-D uses an MCMC to sample the sequences. This approach is a powerful extension of the single-population ARGweaver method and has been applied successfully to study evolution of hominins, but it is limited to small numbers of samples. Challenges remain for studying properties of tree sequences for larger sets of samples.



% %Rather than inferring the species tree model, many modern genomic methods aim to 
% %These  methods aim to 
% %infer ARGs analyzing local patterns along the genome.
% The ultimate goal of ARG inference in phylogenomic or population genomic studies
% is often to detect signals of introgression or selection. 
% However, even in the case of a neutral coalescent process 
% with constant effective population sizes and with a constant recombination rate 
% across the genome, highly structured demographic models can exhibit
% high variance in the expected waiting distances until genealogical 
% topology changes (e.g. Fig.~\ref{fig:fig-validation}). As genealogical trees and 
% topologies vary along the genome, the waiting distance probability distribution 
% does too -- the result of this is that certain genealogies are expected to persist longer than others 
% due to their topology and coalescence times relative to the demographic model. 
% Until now, there has been no analytical approach for generating a null hypothesis 
% that describes the expected length of a region spanned by a particular genealogy under absolute neutrality.
% Our results allow us to calculate this null expectations and to probe null hypotheses concerning the probability 
% of observing specific waiting distances under different demographic models. 
% Of course, the MSC already allowed us to calculate the probability of observing a particular 
% genealogy at some location in the genome, but the equations here represent a further step by 
% generating a density function that represents the likelihood of \emph{persistence} 
% of that topology across some region, under neutrality alone. 
% This finding is particularly important for the practice of identifying evidence 
% of selection or introgression based on the spatial distribution of gene tree 
% patterns, which is an increasingly popular goal of phylogenomic studies. 
% For example, sliding-window analyses for detecting introgression have 
% been used to identify putatively introgressed loci in \emph{Heliconius} 
% butterflies \citep{zhang2016genome} and felids \citep{li2019recombination}. 
% Further, since we are able to calculate the likelihood of observing any sequence of waiting 
% distances associated with an ARG, we speculate that incorporating our waiting distance 
% expectations could be incorporated into ARG-inference methods like
% ARGweaver, ARGweaver-D, tsinfer, and relate \citep{rasmussen2014genome, hubisz2020inference, kelleher2019inferring, speidel2019method} 
% as an additional source of information. 

%Our results here highlight the fact that demographic history plays an 
%important role in establishing a null hypothesis for the expected rate 
%of turnover of genealogies along the genome.

%Beyond its use for detecting patterns resulting from 
%non-neutral processes, incorporating recombination in phylogenetic-scale models 
%could also help improve species tree inference. For example, to the extent that 
%they are observable, the empirical distribution of waiting distances to topology 
%changes might be inferred and compared against the expected waiting distances for 
%a proposed species tree model (e.g., \textbf{Figure 5}). Further approaches could 
%determine the distribution of waiting distances to specific types of topology 
%changes, such as those that split up a focal clade.


%Topological gravity wells. 
%Even in the case of a neutral coalescent process 
%with constant effective populations sizes and constant recombination rate 
%across the span of a genome, highly structured demographic models can exhibit
%high spatial variance in the expected waiting distances until topology changes. 
%This finding is particularly important for the practice of identifying evidence 
%of selection or introgression based on the spatial distribution of gene tree 
%patterns. For example, sliding-window analyses for detecting introgression have 
%been used to identify putatively introgressed loci in \emph{Heliconius} butterflies \citep{zhang2016genome}. 
%Our results here highlight the fact that the demographic history of this group is 
%important for establishing a null hypothesis for the expected rate of turnover of genealogies along the genome.

%Examples: Heliconius. 




\subsection{Acknowledgements}
This work was supported by the National Science Foundation 
(NSF DEB-2046813 awarded to D.A.R.E. and NSF Graduate Research Fellowship 
DGE 16-44869 awarded to P.F.M.). Thanks to Yun Deng for discussion
on waiting distance methods, and to members of the Eaton Lab for valuable
feedback.


%\subsection{Citations}
%Citations use \verb+natbib+. The documentation may be found at
%\begin{center}
%	\url{http://mirrors.ctan.org/macros/latex/contrib/natbib/natnotes.pdf}
%\end{center}

%Here is an example usage of the two main commands (\verb+citet+ and \verb+citep+): Some people thought a thing \citep{kour2014real, hadash2018estimate} but other people thought something else \citep{kour2014fast}. Many people have speculated that if we knew exactly why \citet{kour2014fast} thought this\dots

%\subsection{Figures}
%\lipsum[10]
%See Figure \ref{fig:fig1}. Here is how you add footnotes. %\footnote{Sample of the first footnote.}
%\lipsum[11]

%\begin{figure}
%	\centering
	%\fbox{\rule[-.5cm]{4cm}{4cm} \rule[-.5cm]{4cm}{0cm}}
%	\includegraphics[width=0.6\textwidth]{genealogy_ebranch.pdf}
%	\caption{Sample figure caption.}
%	\label{fig:fig1}
%\end{figure}

%\subsection{Tables}
%See awesome Table~\ref{tab:table}.

%The documentation for \verb+booktabs+ (`Publication quality tables in LaTeX') is available from:
%\begin{center}
%	\url{https://www.ctan.org/pkg/booktabs}
%\end{center}


%\begin{table}
%	\caption{Sample table title}
%	\centering
%	\begin{tabular}{lll}
%		\toprule
%		\multicolumn{2}{c}{Part}                   \\
%		\cmidrule(r){1-2}
%		Name     & Description     & Size ($\mu$m) \\
%		\midrule
%		Dendrite & Input terminal  & $\sim$100     \\
%		Axon     & Output terminal & $\sim$10      \\
%		Soma     & Cell body       & up to $10^6$  \\
%		\bottomrule
%	\end{tabular}
%	\label{tab:table}
%\end{table}

%\subsection{Lists}
%\begin{itemize}
%	\item Lorem ipsum dolor sit amet
%	\item consectetur adipiscing elit.
%	\item Aliquam dignissim blandit est, in dictum tortor gravida eget. In ac rutrum magna.
%\end{itemize}


\bibliographystyle{ecol_let}
\bibliography{references}  

%%% Uncomment this line and comment out the ``thebibliography'' section below to use the external .bib file (using bibtex) .


%%% Uncomment this section and comment out the \bibliography{references} line above to use inline references.
% \begin{thebibliography}{1}

% 	\bibitem{kour2014real}
% 	George Kour and Raid Saabne.
% 	\newblock Real-time segmentation of on-line handwritten arabic script.
% 	\newblock In {\em Frontiers in Handwriting Recognition (ICFHR), 2014 14th
% 			International Conference on}, pages 417--422. IEEE, 2014.

% 	\bibitem{kour2014fast}
% 	George Kour and Raid Saabne.
% 	\newblock Fast classification of handwritten on-line arabic characters.
% 	\newblock In {\em Soft Computing and Pattern Recognition (SoCPaR), 2014 6th
% 			International Conference of}, pages 312--318. IEEE, 2014.

% 	\bibitem{hadash2018estimate}
% 	Guy Hadash, Einat Kermany, Boaz Carmeli, Ofer Lavi, George Kour, and Alon
% 	Jacovi.
% 	\newblock Estimate and replace: A novel approach to integrating deep neural
% 	networks with existing applications.
% 	\newblock {\em arXiv preprint arXiv:1804.09028}, 2018.

%\end{thebibliography}



%%%%%%%%%%%%%%%%%%%%%%%%%%%%%%%%%%%%%%%%%%%%%%%%%%%%%%%%%%%%%%%%%%%%%%%%%%%
%%%%%%%%%%%%%%%%%%%%%%%%%%%%%%%%%%%%%%%%%%%%%%%%%%%%%%%%%%%%%%%%%%%%%%%%%%%
%%%%%%%%%%%%%%%%%%%%%%%%%%%%%%%%%%%%%%%%%%%%%%%%%%%%%%%%%%%%%%%%%%%%%%%%%%%
%%%%%%%%%%%%%%%%%%%%%%%%%%%%%%%%%%%%%%%%%%%%%%%%%%%%%%%%%%%%%%%%%%%%%%%%%%%
%%%%%%%%%%%%%%%%%%%%%%%%%%%%%%%%%%%%%%%%%%%%%%%%%%%%%%%%%%%%%%%%%%%%%%%%%%%
%%%%%%%%%%%%%%%%%%%%%%%%%%%%%%%%%%%%%%%%%%%%%%%%%%%%%%%%%%%%%%%%%%%%%%%%%%%
%%%%%%%%%%%%%%%%%%%%%%%%%%%%%%%%%%%%%%%%%%%%%%%%%%%%%%%%%%%%%%%%%%%%%%%%%%%



\newpage

\beginsupplement
\section{Supplementary Information}

\subsection{Supplementary Figures}

\begin{figure}[p]
	\centering
	\includegraphics[width=0.9\textwidth]{figures/Fig2-new-recomb-types.pdf}
	\caption{
		Four categories of outcomes from a recombination event occurring on a
		%genealogy at time t$_1$ and the detached subtree re-coalescing with
		genealogy at time t$_1$, dictated by random subtree re-coalescence with
		a remaining lineage under the SMC' process at time t$_2$. (a) The
		detached subtree re-coalesces with the original lineage from which it
		was detached, leading to no change between the starting genealogy and 
		subsequent genealogy. (b) The detached subtree re-coalesces with its
		sibling lineage prior to their previous coalescence, leading to a shortening
		of their coalescence time. (c) The detached subtree re-coalesces with
		its parent lineage, leading to a lengthening of the coalescent time 
		between the detached subtree lineage and its sibling lineage. (d) The
		detached subtree re-coalesces with a lineage other than itself, its sibling,
		or its parent lineage, leading to a topology-change. 
	}
     \label{fig:figS-recomb-types}
\end{figure}

% \begin{landscape}
	% \includegraphics[width=0.99\linewidth,keepaspectratio]{figures/Fig-S2-edge-probabilities.pdf}
% \end{landscape}

\begin{figure}[p]
	\centering
	\includegraphics[width=0.99\textwidth]{figures/Fig-S2-edge-probabilities.pdf}	
	\caption{
		Probabilities of different recombination event outcomes for a selected 
		genealogy edge as a function of the time at which recombination occurs 
		and of the constant effective population size.
		(a) An MSC model with edge lengths in units of generations and an example
		genealogy embedded. (b) An genealogy embedding table for the example MSC
		model and genealogy. (c) Probabilities of different recombination event
		outcomes across genealogy edge 7. When $N_e$ is low, probabilities are 
		nearly constant with respect to time within each interval since re-coalescence in later intervals
		is unlikely. When $N_e$ is high, probabilities change nearly monotonically 
		across the length of an edge since population structure does little
		to constrain the time of re-coalescence.
	}
     \label{fig:figS-edge-probabilities}
\end{figure}

\newpage


% \section{Appendix: Derivations}
% \subsection{Derivations of the Multispecies Sequentially Markov Coalescent (MS-SMC')}


% \subsection{testing}

% and also act in opposing directions, such that their
% combined effect is further reduced.

% The MS-SMC’ harbors two potential sources of bias. The first affects only 
% topology-change waiting distances, and appears to have a relatively small effect. 
% This stems from the potential for topology-change probabilities to vary spatially
% across a distance of the genome between two topology-change events as a result 
% of intermediate tree-change events 
% (e.g., the second and third recombination events in Fig.~\ref{fig:fig2}).
% Consequently, unlike the exact solution for tree-change waiting distances, 
% topology-change waiting distances represent an approximation. 
% Using  coalescent simulations we measured the variance in probabilities of 
% topology-change across the spanned intervals between topology-change 
% events (Supplemental Materials for methods and results; Fig.~\ref{fig:figS-bias-topo}).
% Multispecies models do not exhibit greater error than single population models.
% A second source of bias stems from assumptions of the SMC’ approximation to the full 
% coalescent with recombination model. By not modeling recombination events that 
% occurred among ancestors that do not contribute genetic material
% to the samples, SMC'-based methods tend to under-estimate recombination events. 
% The frequency of such events in single populations is small \citep{mcvean2005approximating}. 
% We performed coalescent simulations to examine how this error increases in multi-species models 
% (see Supplemental Materials for methods), and found that our MS-SMC' estimations exhibit 
% almost no error when compared to data simulated under the SMC' process, but approximately
% -5\% compared to the full coalescent with recombination model (Fig.~\ref{fig:figS-bias-smc}). 

% ....
% ...
% A second source of error affects only topology waiting distances. ...
% he SMC’ approximation to the coalescent with recombination is expected to deviate more signifi-
% cantly from the full model that it is approximating as the number of recombination events that the SMC’
% does not model (among ancestors that do not contribute genetic material to sampled descendants) increases.
% By not modeling some recombination events the SMC’ will tend to over-estimate waiting distances be-
% tween tree or topology change events.

% and the second from the approximate 
% nature of waiting distance estimation for topology-change events. We examined both 
% of these sources of error through comparison to stochastic simulations
% and found that their effects are generally negligible, and also act in opposing directions, such that their
% combined effect is further reduced.

% % now present the caveats...
% This final expectation comes with an important caveat. 
% % does come with a caveat. 


% % more complicated, % to derive, 
% % waiting distance distribution to a \emph{topology} change is more 
% % solution for a \emph{topology} change is more complicated, % to derive, 
% % due to the possibility of intermediate recombination events 
% % because of the possibility of intermediate recombination events 
% % that change branch lengths but not the topology 

% % In other words, during the waiting distance until a topology-change occurs,
% % given a specific starting genealogy, the genealogy branch lengths could 
% % change, thus affecting the probabilities of subsequent outcomes.
% % subsequent recombination events, 
% % including the relative probabilities of different categorical types.
% % for the next event.
% % As these events
% % As the branch lengths of intermediate genealogies change this affects the
% % rate of subsequent recombination events, and thus 
% % These events impact the rate of recombination events and 
% % the probability
% % that each further recombination event changes
% % that such events could change
% % the topology of the %newly generated 
% % next
% % genealogy. 
% % This problem was first described by \citet{deng_distribution_2021},
% % who previously demonstrated that its effect can likely be ignored. 
% Another potential source of error is the SMC' approximation itself, 
% which excludes recombination events 
% restricting re-coalescence to only occur with 



% We re-examined this potential bias in the context of MSC models 
% (Supplementary Materials 5.2) and found a similar result, 
% with MSC models in fact exhibiting less spatial variation in 
% topology-change probabilities than single population models, and 
% thus less error. We also examined potential bias in waiting distance 
% expectations that may arise from the SMC' approximation 
% (Supplementary Information 5.2), where MSC models also exhibit less 
% error than single population models, owing to their lower variance 
% in tree and topology-change probabilities.


\subsection{Investigating bias in MS-SMC' predictions}
% in addition to SMC' approximation, topo-change has additional bias.
The MS-SMC' harbors two potential sources of bias, the first stemming from 
assumptions of the SMC' approximation and the second from the approximate 
nature of waiting distance estimation for topology-change events. We examined 
both of these sources of error through comparison to stochastic simulations 
and found that their effects are generally negligible and act in opposing 
directions such that their combined effect is further reduced.

The SMC' approximation to the full coalescent with recombination is expected 
to deviate increasingly far from the full model % from the full model that it is approximating 
as the number of recombination events that the SMC' does not model 
(i.e., those that are among ancestors who do not contribute genetic material to sampled descendants) 
increases. 
By not modeling this subset of recombination events, the SMC' will tend to 
exhibit greater waiting distances between tree or topology change events than the full model. 
%% "exhibit" here because SMC' per se isn't estimating anything
%Because our waiting distance predictions are built upon assumptions of 
%the SMC' model, they too will exhibit this bias. 
% Models with high population structure, such as MSC models with low Ne, 
% where many recombination events
% could occur among samples deep in time, but contribute no genetic material
% to samples at the present. 
To investigate this source of error 
in our waiting distance predictions,
we repeated the simulations from our 
validation scenario using the \emph{msprime} setting ancestry="smc\_prime"
to simulate tree sequences while excluding recombination events that would 
not occur in the SMC' model. 
We have already seen from our validations that the error in our predictions 
is quite low when data are simulated under the full coalescent with 
recombination (Fig.~\ref{fig:figS-bias-smc}). %%%%%%%%%%....
% When quantified, 
As expected, we observe even less error 
between our predictions and coalescent simulations when data are simulated
under the SMC' model. Whereas the error 
rate is generally below 5\% when data are simulated under the full coalescent
with recombination model (only exceeding this at the lowest
$N_e$ values examined) mean error rates do not exceed 5\% in any 
models for data simulated under the SMC' assumptions. 
This shows that the SMC' assumption does contribute a relatively small error 
to our waiting distance predictions, especially at low $N_e$ values,
where it can lead to over-estimated waiting distances.

We also investigated whether inhomogeneity in the probability of topology 
changes during the waiting distance between topology-change events 
causes bias. 
% caused by tree-change events. 
For this, we employed a similar approach to \citet{deng_distribution_2021}, 
who examined the fold-difference in parameters affecting waiting distance
estimations between a starting tree and a subsequent genealogy that 
experienced a tree-change but not a topology-change. 
% In the case of MSC models, because this probability is a product 
% of 
% is a product of both L($\mathcal{G}$) and 
% $\mathbb{P}(\text{topology-change} | \mathcal{S}, \mathcal{G})$,
% We examined the fold difference in the genealogy length, the probability
% of topology change, and 
% these parameters separately, and in 
Because MSC model parameters affect both the length of genealogies and
the probability of topology-change, we also examined variation in each of these 
parameters at different constant $N_e$ values of 50K, 100K, or 500K. 
For each setting we examined one topology-change event from 1K tree sequences. 

In a single population model with constant $N_e$, \citet{deng_distribution_2021}
previously showed that the bias in topology-change waiting distances is negligible
because of an inverse relationship between the length of a genealogy
and the probability of a topology change. Our analysis confirms this result,
showing that variance in the product of these two parameters, 
which equates to the waiting distance rate parameter (equations 7, 8, 10), 
is very low (Fig.~\ref{fig:figS-bias-topo}a) and becomes smaller as more 
gene copies are sampled (Fig.~\ref{fig:figS-bias-topo}b-c). In the 2-population
and 8-population MSC-type models we find the same result. Here, constraints 
imposed by population structure lead to less variance in both the 
length of genealogies and probabilities of topology-change
(Fig.~\ref{fig:figS-bias-topo}d-i). When $N_e$ is low, there is very 
little variation between subsequent genealogies, and thus the waiting 
distance expectation exhibits little heterogeneity. When $N_e$ is high,
there is little population structure, and so the waiting distance 
expectation remains relatively constant for the same reason as in a 
single population model. Overall, MSC models do not appear to exhibit a greater
bias from this source than single population models.


\begin{figure}[p]
	\centering
	\includegraphics[width=0.99\textwidth]{figures/error-smc-approx.pdf}
	\caption{
		Error in MS-SMC' waiting distance expectations caused by the 
		SMC' approximation. Error was measured as the mean percent 
		difference between expected waiting distances calculated
		under the MS-SMC' and observed waiting distances in stochastic 
		coalescent simulations. Simulations were performed under either 
		the SMC' approximation (black) or the full coalescent 
		with recombination (green). The MS-SMC' tends to under-estimate 
		waiting distances compared to the full coalescent with recombination 
		but shows only a slight bias at very low $N_e$ values compared to 
		simulations under the SMC'. 
		% The single-population model shows a more significant 
		% bias than either structured population model. This may be a consequence
		% of the greater variance in waiting distances in single	population models.
	}
     \label{fig:figS-bias-smc}
\end{figure}



\begin{figure}[p]
	\centering
	\includegraphics[width=0.99\textwidth]{figures/FigSX-bias.pdf}
	\caption{
		Variance in the fold-change for components affecting the expected waiting 
		distance to a topology-change event between the starting tree and a subsequent
		tree which has experienced a tree-change event, changing the coalescent times
		but not the topology. The sum of genealogical edge lengths (L(G)), the 
		P(topology-change | S,G), and the product of these two terms are shown for
		three different demographic models and with different constant $N_e$ values, 
		and/or numbers of samples per lineage.
		When the fold-change in the product exhibits low variance around 1 the 
		MS-SMC' approximation for the expected waiting distance until a topology-change 
		is expected to be more accurate. Larger effective population sizes and 
		numbers of samples per lineage yield lower variance in the product.
	}
     \label{fig:figS-bias-topo}
\end{figure}


\section{Appendix: Derivations}

\subsection{Notation}

Information from the genealogy embedding table (described in the following paragraph) can be used 
in equations that 
calculate the 
probabilities of no-change, tree-change, and topology-change events under the 
MS-SMC'. These equations, described throughout rest of the Appendix, use the terms defined in 
Table~\ref{tab:table-notation}. 
% What is a species tree
A parameterized species tree, $\mathcal{S}$, is a multispecies coalescent 
model in which a set of isolated populations are related by a bifurcating
tree topology. Divergence times between lineages are in units of generations, 
and each edge (species tree interval) can be associated with a different constant 
diploid effective population size ($N_e$). 
A genealogy, $\mathcal{G}$, represents the genealogical relationships -- composing
a topology and coalescent times in units of generations -- for a set 
of sampled gene copies at some position in their genomes. A genealogy can be 
embedded in a species tree if the coalescent times between sampled gene copies
from different populations are not younger than a population divergence
event separating them.


\begin{table}[!b]
\centering
\caption{\label{tab:table-notation} 
	Summary of variables used in waiting distance equations. 
}
\begin{tabular}[t]{ |c|l| }
	\toprule
	Variable & Description \\
	\midrule
	$\mathcal{S}$    & An MSC model with topology, divergence times and effective population sizes. \\
	$\mathcal{G}$    & A genealogy that can be embedded in $\mathcal{S}$. \\
	$L(\mathcal{G})$ & Sum of edge lengths of genealogy $\mathcal{G}$. \\
	$b$ 			  & A focal branch in $\mathcal{G}$. \\
	$i$              & Interval in the genealogy embedding table in which recombination occurs.\\
	$\mathcal{I}_b$  & Ordered set of intervals on branch $b$.\\
	$\mathcal{I}_{c}$   & Ordered set of intervals on branch $c$, the parent of branch $b$.\\
	$\mathcal{I}_{bc}$  & Ordered union of sets $\mathcal{I}_{b}$ and $\mathcal{I}_{c}$.\\
	$\mathcal{J}_b(i)$  & Ordered set of intervals above $i$ on branch $b$.\\	
	$\mathcal{Q}_b(i,j)$ & Ordered set of intervals above $i$ and below $j$ on branch $b$.\\
	$\mathcal{K}(b,t)$ & Number of edges of $\mathcal{G}$ in the interval containing branch $b$ at time $t$.\\
	$k_x$              & Number of edges of $\mathcal{G}$ in interval $x$; piece-wise constant of $A(b,t)$.\\
	$\mathcal{N}(b,t)$ & Diploid effective population size in the interval containing branch $b$ at time $t$.\\
	$n_x$              & Diploid effective population size in interval $x$; piece-wise constant of $N(b,t)$. \\
	$t_r$		& Time of a recombination event, in generations. \\
	$\sigma_x$     & The lower boundary of interval $x$, in generations. \\
	$\mu_x$        & The upper boundary of interval $x$, in generations. \\	
	$d_x$          & The length of interval $x$, in generations. \\
	$t_b^l$        & The lower boundary of branch $b$, in generations. \\
	$t_b^u$        & The upper boundary of branch $b$, in generations. \\
	$t_b^m$        & The time at which a focal branch $b$ is able to coalesce with its sibling branch. \\
	% $m$            & Index of an interval in the genealogy embedding table with lower boundary $t_b^m$. \\
	$\mathcal{M}_b$  & Ordered set of intervals above $t_b^m$ on branch $b$.\\
	$\mathcal{L}_b$  & Ordered set of intervals below $t_b^m$ on branch $b$.\\	
	% $\mathcal{I}_b$  & The number of intervals containing branch $b$. \\
	\bottomrule
\end{tabular}
\end{table}



% each tip represents a sampled individual belonging to one of the species. The species tree 
% consists of a topology describing the history of population divergences, where each branch 
% of the topology has a constant effective diploid population size $N_b$ associated with it. 
% Within each branch, coalescence occurs at a constant per-generation rate of $\frac{1}{2N_b}$. 

% What is a genealogy, or set of genealogies, and what are samples
% One or more haploid genomes can be sampled from each lineage of a species tree.
% Each genome is composed of a mosaic of gene copies inherited from different ancestors,
% and thus the genealogy of 
% and at any position along the genome the relationships among the gene 

% distinguish between gene =copy and genomes.xs

Given a genealogy embedded in a species tree, a series of discrete
time intervals can be defined that are delimited 
by events that change the rate of coalescence. 
We refer to this 
set of discrete time intervals and their associated properties
as a genealogy embedding table (e.g., Table~\ref{tab:table-1}). 
In the waiting distance solutions for a single population with constant $N_e$ 
by \citet{deng_distribution_2021}, this table is delimited only by coalescent 
events, and the intervals are non-overlapping. 
Because $N_e$ is constant in their framework, only $k$ differs between 
intervals. Therefore, changes in $k$ alone determine differences in rates of coalescence, 
with $k$ decreasing monotonically in subsequent intervals from the tips towards the root. 
Our approach is similar, but adds additional complexity (Fig.~\ref{fig:fig1}). 
In the multispecies framework, genealogy embedding intervals are specific to each 
species tree branch, with each one corresponding to a time interval with a constant 
$k$ and $N_e$ in a specific species tree branch. 
Breakpoints between intervals arise where divergences 
occur in the species tree (increasing $k$ and potentially changing $N_e$) 
and where coalescent events occur in the genealogy (reducing $k$). 
Genealogy embedding intervals corresponding to different species tree 
branches can overlap in time.

Each branch on $\mathcal{G}$ will span one or more genealogy embedding 
intervals. The ordered set of intervals on a specific branch, $b$, is 
defined as $\mathcal{I}_b$. The lower and upper time bounding each interval is 
$\sigma_x$ and $\mu_x$, respectively, where $x$ is the index of the 
interval in the genealogy embedding table. The lower and upper bounds of
each branch are defined as $t_b^l$ and $t_b^u$, respectively. 
% Unlike in \citet{deng_distribution_2021}, where $N_e$ is constant, and $k$ 
% only decreases backwards in time, a multispecies scenario can see both 
% $k$ and $N_e$ increase or decrease through time as different 
% species tree intervals can have different $N_e$ values, and 
% \emph{species tree} coalescence events increase $k$, while 
% \emph{genealogy} coalescence events reduce $k$.


% For a selected branch $b$ on $\mathcal{G}$, intervals from the genealogy 
% embedding table corresponding to this branch can be indexed in order 
% ...\hl{update again}...
% from $\mathcal{I}_b-1$, where $\mathcal{I}_b$ is the total number of intervals
% in the branch. The times in generations marking the lower and upper bounds of each 
% branch $b$ are notated $t_l^b$ and $t_u^b$, respectively. Each interval of index $x$
% is bounded by times $\sigma_x$ and $\sigma_{x+1}$.

% We begin with a genealogical tree $\mathcal{G}$ sampled from the species tree according 
% to coalescent probabilities. This tree is embedded within the species tree so that the 
% time of coalescence for any two individuals from different species in $\mathcal{G}$ 
% is constrained to occur farther back in time than their species' coalescence times 
% in $\mathcal{S}$.


% Let $\mathcal{I}_b$ = (i$_1$, ..., i$_n$) be an ordered set of indices in the
% genealogy embedding table corresponding to intervals on branch $b$. These are
% indexed 


\subsection{Extending SMC' waiting distance solutions:}

% In \citet{deng_distribution_2021}, the genealogical tree was broken into a series of 
% intervals so that the number of remaining (not-coalesced) lineages was constant within
% each interval. In their method, the number of remaining lineages decreases monotonically
% through time from tipward to rootward intervals as lineages coalesce. Our approach is 
% similar, except that the intervals are branch-specific and correspond to intervals of 
% constant numbers of lineages to coalesce with ($A$) and constant effective population 
% size ($N$). Breakpoints may therefore exist where divergences occur in the species 
% tree (potentially changing both $A$ and $N$) and where coalescent events occur in 
% the genealogical tree (reducing $A$). Unlike in \citet{deng_distribution_2021}, $A$ 
% is no longer monotonic, since \emph{species} coalescent events can increase the number
% of lineages available for coalescence, while \emph{genealogical} coalescent events
% always reduce that number. 


% \subsection{The distribution of distances to any change in a genealogical tree}
% Our goal is to derive a distribution of waiting distances to the next tree change
% given a species tree and current genealogy.
% We begin with a genealogical tree $\mathcal{G}$ sampled from the species tree according 
% to coalescent probabilities. This tree is embedded within the species tree so that the 
% time of coalescence for any two individuals from different species in $\mathcal{G}$ is 
% constrained to occur farther back in time than their species' coalescence times in $\mathcal{S}$.

% We begin by assuming a specific branch and time of a recombination event. We then 
% integrate across possible times on that branch, and we sum across all branches on
% the tree to solve for the probability of the genealogy being unchanged given any 
% recombination event. Finally, we incorporate this probability into the exponential
% distribution presented in Equation 4.


% are each assigned an index increasing 
% from $0$ to $\mathcal{I}_b-1$, where $\mathcal{I}_b$ is 
% the total number of intervals in the branch. The times in generations marking the lower 
% and upper bounds of each branch $b$ are notated $t_l^b$ and $t_u^b$, 
% respectively. Each interval of index $x$ is bounded by times $\sigma_x$ and $\sigma_{x+1}$.

The probabilities of different recombination event types under the 
MS-SMC' are calculated from the probability that recombination occurs on 
a specific branch and the probabilities that the resulting detached 
subtree subsequently re-coalesces with any other available branch above that time. 
The opportunity for recombination to occur on a branch is scaled by 
its length in generations ($t_b^u$ - $t_b^l$). Similarly, the 
probability of re-coalescence on a branch is scaled by its length
and the coalescence rate. The latter can vary over the length of a branch
as it spans different intervals, and is a function of the effective 
population size in the species tree interval that includes branch $b$ at
a specified time, $\tau$, defined as $\mathcal{N}(b,\tau)$, and the number of 
other genealogy branches in the interval that includes branch $b$ at time $\tau$,
defined as $\mathcal{K}(b,\tau)$.
Finally, the probability that coalescence occurs over an interval of length ($t$) 
can be calculated from an exponential probability density $f(t; \lambda)$, 
where the rate parameter is $\lambda$ = $\frac{\mathcal{K}(b,\tau)}{2\mathcal{N}(b,\tau)}$, 
similar to equations 1-2. 
% or coalescence to occur on any branch
% coalescence events are calculated from the lengths of 
% intervals in units of generations, and the rate of coalescence within each
% interval, which is determined by the number of lineages that a given branch
% $b$ can coalesce with at any specified time $\mathcal{A}(b,\tau)$.

% \subsubsection{Probability of no-change or tree-change events}
\subsection{Probability of no-change}
\subsubsection{Given a branch and time of recombination}

The probability that a tree is unchanged by a recombination event -- meaning that 
no coalescent times are changed -- is the probability that the detached subtree 
re-coalesces with the same branch it detached from. Thus, we can integrate 
from the time of recombination ($t_r$) to the top of the branch ($t_b^u$) over the 
probability of sampling the same branch times the exponential probability density
of re-coalescing at any time on that branch above the time of recombination 
($\tau - t_r$). We take this integral with respect to $\tau$, where 
$\mathcal{K}(b,\tau)$ and $\mathcal{N}(b,\tau)$
can vary across the length of the branch if it spans different intervals.

% Where $A(\tau)$ is the number of lineages able to be coalesced with at any time $\tau$, 
% and $p(\tau|t_r)$ is the exponential probability density of coalescing any time 
% after the recombination event. 
% Thus, we are integrating over the probability
% of coalescence along the path of species tree intervals traversed
% by branch $b$, starting at the time of recombination and ending at the 
% end of the branch. If the branch spans only a single genealogy embedding 
% interval then $A(\tau)$ and $N(\tau)$... $\lambda$ = $\frac{A(b,\tau)}{2N(b,\tau)}$

% Through this series of one or more genealogy embedding intervals the 
% up to that time through the species tree intervals that are traversed
% by branch $b$, which can involve changing numbers of samples over time (A(t)), 
% and changing effective population sizes (N(t)).
% Here we define the coalescence rate at time $\tau$ as $\frac{A(\tau)}{N(\tau)}$. 
% Note that this differs from \citet{deng_distribution_2021}, 
% since our branch lengths are in units of generations rather than in
% coalescent units. 


% \begin{equation}
	% \mathbb{P}(\textrm{tree unchanged} | \mathcal{S}, \mathcal{G}, b, t_r) = 
	% \int_{t_r}^{t^u_b}\frac{1}{A(\tau)}p(\tau|t)d\tau
% \end{equation}	

% full equation
\begin{equation}
	\mathbb{P}(\textrm{tree-unchanged} | \mathcal{S}, \mathcal{G}, b, t_r) = 
	\int_{t_r}^{t_b^u} \frac{1}{\mathcal{K}(b,\tau)} f(\tau - t_r; \lambda) d\tau
\end{equation}

\noindent The exponential probability density function can be expanded, as in 
equation 2, where $\lambda$ is $\mathcal{K}(b,\tau)$ over 
2$\mathcal{N}(b,\tau)$:
% , where the probability of re-coalescence is the coalescent rate
% $\frac{1}{2N_e}$ times the number of samples $k$ that the detached subtree can
% reconnect with.
% number of samples
% the detached lineage can coalesce with over 2 times the diploid effective population
% size.
% . Here the rate parameter $\lambda$ is the probability that the
% detached lineage will re-coalesce with any of the other samples in the 
% interval at time $\tau$, which is $\frac{A(b,\tau)}{2N(b,\tau)}$. We can 
% substitute this into the exponential probability density function, and
% integrate over all time points above the recombination event:

% expand exponential probability function
\begin{equation}
	= \int_{t_r}^{t_b^u} 
	\frac{1}{\mathcal{K}(b,\tau)} 
	\frac{\mathcal{K}(b,\tau)}{2\mathcal{N}(b,\tau)}
	\exp \bigg\{
		-\int_{t_r}^{\tau} \frac{\mathcal{K}(b,s)}{2\mathcal{N}(b,s)}ds
		\bigg\} d\tau
\end{equation}

\noindent This simplifies to the following equation, which describes the probability that
the subtree re-coalesces at any time ($d\tau$) on $b$ above $t_r$, and 
that it does not re-coalesce at any intervening time ($ds$) between 
$t_r$ and $\tau$.

% cancel \mathcal{A}(t) 
\begin{equation}
	= \int_{t_r}^{t_b^u}
	\frac{1}{2\mathcal{N}(b,\tau)}
	\exp \bigg\{
		-\int_{t_r}^{\tau} \frac{\mathcal{K}(b,s)}{2\mathcal{N}(b,s)}ds
		\bigg\} d\tau
\end{equation}

\noindent Because the rate of re-coalescence is constant within each interval, 
we next split this equation into statements over each discrete interval that the
detached subtree could possibly re-coalesce with on branch $b$. (Recall, because
we are currently computing the probability of a no-change event we only need
to concern ourselves with re-coalescence on branch $b$.)
Here, the interval in which recombination occurred on branch $b$ is labeled
as $i$. 

In the equation below, the first integral describes the probability statement
over only part of interval $i$, from $t_r$ to $u_i$, rather than over its entire 
length, since re-coalescence can only occur above the time at which recombination 
occurred. By contrast, the latter parts of this equation are performed over the
entire lengths of each remaining interval above $i$, from the 
bottom ($\sigma_j$) to the top ($\mu_j$) of the interval.
The ordered set of all intervals above $i$ in $\mathcal{I}_b$ 
is defined as $\mathcal{J}_b(i) = \{j \in \mathcal{I}_b ~|~ j > i \}$. 

\begin{equation}
\begin{aligned}
	&= \int_{t_r}^{\mu_i}
		\frac{1}{2\mathcal{N}(b,\tau)} \exp 
			\bigg\{
				-\int_{t_r}^{\tau} \frac{\mathcal{K}(b,s)}{2\mathcal{N}(b,s)}ds
			\bigg\} d\tau + 
			% 
			\sum_{j \in \mathcal{J}_b(i)}
			\int_{\sigma_j}^{\mu_j}
			\frac{1}{2\mathcal{N}(\tau)} \exp 
			\bigg\{
				-\int_{t_r}^{\tau}
				\frac{\mathcal{K}(s)}{2\mathcal{N}(s)}ds
			\bigg\} d\tau\\
	% &~~where\\
	% &\mathcal{J}_b = \{j \in \mathcal{I}_b ~|~ j > i \}\\
\end{aligned}			
\end{equation}


% coalescence rate.

% \begin{equation}
% 	= \int_{t}^{t^u_b}\frac{1}{A(\tau)} \frac{A(\tau)}{N(\tau)}
% 	e^{-\int_t^\tau{}\frac{A(s)}{N(s)}ds} d\tau
% \end{equation}


% \begin{equation}
% 	= \int_{t}^{t^u_b}\frac{1}{N(\tau)}e^{-\int_t^\tau{}\frac{A(s)}{N(s)}ds} d\tau
% \end{equation}

% \subsubsection{Piece-wise constant probability of no-change}

% \begin{equation}
% 	= \int_{t_r}^{\sigma_{i+1}} 
% 		\frac{1}{2N(b,\tau)} \exp 
% 			\bigg\{
% 				-\int_{t_r}^{\tau} \frac{A(b,s)}{2N(b,s)}ds
% 			\bigg\} d\tau + 
% 			% 
% 			\sum_{j=i+1}^{\mathcal{I}_b-1}
% 			\int_{\sigma_{j}}^{\sigma_{j+1}}
% 			\frac{1}{2N(\tau)} \exp 
% 			\bigg\{
% 				-\int_{t_r}^{\tau}
% 				\frac{A(s)}{2N(s)}ds
% 			\bigg\} d\tau
% \end{equation}

% Once again, taking advantage of the piece-wise constant rate within each interval, 
\noindent We can now solve this equation and substitute constant values for 
$\mathcal{K}(b,\tau)$ and $\mathcal{N}(b,\tau)$ in each interval. 
Because the first term is computed over only part of the first interval we 
first solve this term separately, and then show the result for the later terms.
% \paragraph{First term --}
% \begin{equation}
	% = \frac{1}{a_i} - \frac{1}{a_i}e^{-\frac{a_i}{n_i}\sigma_{i+1}}e^{\frac{a_i}{n_i}t}
% \end{equation}
% \begin{equation}
% 	= \frac{1}{a_i} - 
% 	  {\color{red}\
% 		  \frac{1}{a_i}
% 		  \exp \bigg\{-\frac{a_i}{2n_i}\sigma_{i+1} \bigg\}
% 	  }
% 	  \exp \bigg\{\frac{a_i}{2n_i}t_r \bigg\}
% \end{equation}
The first term concerns the probability of re-coalescing in the same interval 
$i$ in which recombination occurred. The center part of this equation will 
appear again later, and so we define it as the function $f(i,i)$.

\begin{equation}
	= \frac{1}{k_i} - 
	  \frac{1}{k_i}
	  \exp \bigg\{-\frac{k_i}{2n_i} \mu_i \bigg\}
	  \exp \bigg\{\frac{k_i}{2n_i} t_r \bigg\}
\end{equation}

% \begin{equation}
	% = \frac{1}{a_i} +P_{ii}e^{\frac{a_i}{n_i}t}
% \end{equation}
\begin{equation}
	= \frac{1}{k_i} + f(i,i) \exp \bigg\{\frac{k_i}{2n_i} t_r \bigg\}
\end{equation}


% \paragraph{Later terms --}
\noindent We similarly define the function $f(i,j)$ for the later terms in 
this equation, which refer to the  
probability of re-coalescing in a later interval, $j$, than the one 
in which recombination occurred, $i$. This function requires also summing over 
any intervening intervals, $q$. For this, we define the function 
$\mathcal{Q}_b(i,j) = \{q \in \mathcal{I}_b ~|~ j > q > i\}$
to return the ordered set of intervals on branch $b$ between $i$ and $j$: 

% Once again, we can separate the part of this equation that is constant
% over intervals, and does not depend on the time of recombination $t_r$.
% Here this component, which we call $f(i,j)$, represents the probability 
% of re-coalescing in an interval above the one in which recombination 
% occurred.
% \begin{equation}
	% = \sum_{k=i+1}^{\mathcal{I}_b-1} e^{\frac{a_i}{n_i}t} \exp\left(-\frac{a_i}{n_i}\sigma_{i+1}-\sum_{q=i+1}^{k-1} \frac{a_q}{n_q}T_q\right)\left(\frac{1}{a_{k}}(1-e^{-\frac{a_{k}}{n_{k}}T_{k}})\right)
% \end{equation}

% \begin{equation}
% 	= \sum_{j=i+1}^{\mathcal{I}_b-1} 
% 	{\color{red}
% 	  \frac{1}{a_{j}}
% 	  \bigg(1 - \exp 
% 		  \bigg\{
% 			  -\frac{a_j}{2n_j} d_j 
% 		  \bigg\}
% 	  \bigg)
% 	  \exp \bigg\{
% 		  -\frac{a_i}{2n_i} \sigma_{i+1} - 
% 		  \sum_{q=i+1}^{j-1} 
% 		  \frac{a_q}{2n_q} d_q
% 		  \bigg\}
% 	}
% 	  \exp \bigg\{
% 		  \frac{a_i}{2n_i} t_r
% 		  \bigg\} 	  
% \end{equation}


\begin{equation}
\begin{aligned}
	&= \sum_{j \in \mathcal{J}_b(i)} 
	  \frac{1}{k_j}
	  \bigg(1 - \exp 
		  \bigg\{
			  -\frac{k_j}{2n_j} d_j 
		  \bigg\}
	  \bigg)
	  \exp \bigg\{
		  -\frac{k_i}{2n_i} \mu_i - 
		  \sum_{q \in \mathcal{Q}_b(i,j)}
		  \frac{k_q}{2n_q} d_q
		  \bigg\}
	  \exp \bigg\{
		  \frac{k_i}{2n_i} t_r
		  \bigg\}\\
     % &~~where\\
	% &\mathcal{Q}_b = \{q \in \mathcal{I}_b ~|~ j > q > i\}\\
\end{aligned}
\end{equation}



\begin{equation}
	= \sum_{j \in \mathcal{J}_b} 
	f(i,j)
	\exp \bigg\{ \frac{k_i}{2n_i} t_r \bigg\}
\end{equation}

% \begin{equation}
	% = \sum_{k=i+1}^{\mathcal{I}_b-1} e^{\frac{a_i}{n_i}t} P_{ik}
% \end{equation}

\noindent The $f(i,i)$ and $f(i,j)$ function above is represented in the main
text as equation 4. Adding the two terms that include these functions 
together we get equation 3 from the main text for the probability of a
no-change event given the timing and branch on which recombination occurs:

% $\mathbb{P}(\text{tree-unchanged} | \mathcal{S}, \mathcal{G}, b, t_r)$.

% PREVIOUS APPROVED EQUATION 3
\begin{equation}\tag{3}
\begin{aligned}
	&\mathbb{P}(\text{no-change} | \mathcal{S},\mathcal{G},b,t_r) = 
	\frac{1}{k_i} + f(i,i) \exp \bigg\{\frac{k_i}{2n_i} t_r\bigg\} +
	\sum_{j \in \mathcal{J}_b(i)} f(i,j) \exp\bigg\{\frac{k_i}{2n_i}t_r\bigg\} 
\end{aligned}
\end{equation}


% \begin{equation}
	% \mathbb{P}(\textrm{tree unchanged} | b,t,\mathcal{G},\mathcal{S}) = \frac{1}{a_i}+\sum_{k=i}^{\mathcal{I}_b-1}{P_{ik}e^{\frac{a_i}{n_i}t}}
% \end{equation}

\subsubsection{Across a full branch}
Having solved for the probability of the genealogy being unchanged given the 
time $t_r$ of the recombination event, our next step is to integrate this equation
across the entire branch with respect to $t_r$:

\begin{equation}
	\mathbb{P}(\text{tree-unchanged} | \mathcal{S}, \mathcal{G}, b) = 
		\frac{1}{t_b^u - t_b^l} 
		\int_{t_b^l}^{t_b^u} 
		\mathbb{P}(\text{tree-unchanged} | \mathcal{S}, \mathcal{G}, b, t_r) dt_r
\end{equation}

\noindent Plugging in the piece-wise constant solutions from equation 3
we get the following solution.

\begin{equation}
\begin{aligned}
	&= \frac{1}{t^u_b-t^l_b}
	\sum_{i \in \mathcal{I}_b}
	\frac{1}{k_i}d_i + 
	% 
	\bigg(
		\exp \bigg\{ \frac{k_i}{2n_i} \mu_{i} \bigg\}
		-\exp \bigg\{ \frac{k_i}{2n_i} \sigma_i	\bigg\}
	\bigg)\\
	% 
	&~~~~\Bigg[
		-\frac{2n_i}{k_i^2}
		\exp \bigg\{ -\frac{k_i}{2n_i} \mu_{i} \bigg\} + 
		% 
		\\
		&~~~~\frac{2n_i}{k_i}
		\Bigg(
			\sum_{j \in \mathcal{J}_b(i)}
			\exp \bigg\{
				-\frac{k_i}{2n_i} \mu_{i} -
				\sum_{q \in \mathcal{Q}_b(i,j)}
				\frac{k_q}{2n_q} d_q
				\bigg\}
			% \bigg)
			\frac{-1}{k_j} \exp \bigg\{-\frac{k_j}{2n_j} d_j \bigg\}
		\Bigg)
	\Bigg]
\end{aligned}
\end{equation}

\noindent Finally, this can be simplified to the following solution by expressing
the piecewise constant re-coalescence rates using the function $f(i,j$), as shown
in equation 5 from the main text.

\begin{equation*}
	\mathbb{P}(\textrm{tree-unchanged} | \mathcal{S},\mathcal{G},b) = 
	\frac{1}{t^u_b-t^l_b} \int_{t_b^l}^{t_b^u} 
	\mathbb{P}(\textrm{tree-unchanged} | \mathcal{S},\mathcal{G},b,t)dt
\end{equation*}

\begin{equation}\tag{5}
	= \frac{1}{t_b^u - t_b^l}
	\sum_{i \in \mathcal{I}_b} 
	\frac{1}{k_i} d_i + 
	\Bigg(
		\frac{2n_i}{k_i} 
		\sum_{j \in \mathcal{J}_b(i)} f(i,j)
		\bigg(
			\exp\bigg\{ \frac{k_i}{2n_i} \mu_i \bigg\} - 
			\exp\bigg\{ \frac{k_i}{2n_i} \sigma_i \bigg\}
		\bigg)
	\Bigg)
\end{equation}


\subsubsection{Across the whole tree}

At last, we can calculate the probability that, given a recombination event, 
the genealogy is unchanged. We do this by weighting each branch by its proportion 
of the total tree length and summing across the unchanging probabilities for 
all branches. This is equation 6 from the main text:

\begin{equation}\tag{6}
	\mathbb{P}(\textrm{tree-unchanged} | \mathcal{S}, \mathcal{G}) = 
	\sum_{b \in G}
	\bigg[
		\frac{t_b^u - t_b^l}{L(\mathcal{G})}
	\bigg]
	\mathbb{P}(\text{tree-unchanged} | \mathcal{S}, \mathcal{G}, b)
\end{equation}

\noindent We can then also derive the probability of a tree-change event
as $1-\mathbb{P}(\textrm{tree-unchanged} | \mathcal{S}, \mathcal{G})$.
% To derive the expected waiting distance to the next tree change, 
Following the approach described in equations 7-10, we can then calculate 
an exponential probability distribution for waiting distances between 
no-change or tree-change events using an exponential rate parameter that is
scaled by the probabilities of either recombination event type.
% expected waiting distance by treating this as an exponentially distributed
% random variable and calculating a rate parameter. 
% the value of  
% into the exponential distribution describing the waiting distance to the next 
% recombination event (introduced in Equation 4):
% \begin{equation}
% \begin{aligned}
% 	&p_r(d|\mathcal{G},\mathcal{S}) = 
% 	r\alpha_\mathcal{S}(\mathcal{G})L(\mathcal{G})\exp\left[-r\alpha_\mathcal{S}(\mathcal{G})L(\mathcal{G})d\right]\textrm{,} \\
% 	&~~where \\
% 	&\alpha_\mathcal{S}(\mathcal{G})=1-\mathbb{P}(\textrm{tree unchanged} | \mathcal{G},\mathcal{S}).
% \end{aligned}
% \end{equation}


\subsection{Probability of topology change}
Next, we derive the probability of a topology-unchanged event, from which
we can get the associated probability of a topology-change event. 
As in the first section, we first derive a solution given an individual 
branch and time of recombination. We then extend this solution to an entire branch, and we 
finally sum across branches to get a probability for the entire genealogy. 
To isolate events that do not cause a topology change, we must find
the union of events that cause a no-change event in addition to two types of 
possible tree-change events which affect only branch lengths but not the 
topology. These two types of events correspond to a re-coalescence with the 
sibling to branch $b$, termed $b'$, or with its parent, $c$ (Fig.~\ref{fig:fig3}d).
Because branch $c$ is always ancestral to $b$, a recombination
event on $b$ can potentially re-coalesce anywhere on $c$; however, 
this is not the case for $b'$, which may only exist or be available for 
re-coalescence over part of the length of $b$. It is therefore important 
to define the lowest time point at which re-coalescence with $b'$ is 
possible, termed $t_b^m$. 

In the single population model of \citet{deng_distribution_2021}, 
$t_b^m$ occurs at the maximum value of $t_b^l$ and $t_{b'}^l$, 
representing the lower bounds of $b$ and $b'$, respectively. 
In our MSC-based model we must also incorporate potential 
constraints imposed by population barriers, and so $t_b^m$ occurs at 
the maximum of $t_b^l$, $t_{b'}^l$, and any population divergence 
events that separate $b$ and $b'$ (Fig.~\ref{fig:figS-tbm}a-c).


\begin{figure}[t]
	\centering
	\includegraphics[width=0.95\textwidth]{figures/FigS-tbm.pdf}
	\caption{
		Calculating the probability that recombination on genealogy branch 
		$b$ leads to a topology change involves summing over the probabilities 
		that the detached lineage does not re-coalesce with either
		itself, its sibling, or its parent ($b$, $b'$ or $c$, respectively). 
		The possibility of a tree-change outcome (e.g., shortened coalescent 
		time) is restricted until the lowest shared interval between $b$ and 
		$b'$, designated at time $t_m$. Opportunities for such events could be
		constrained by species divergences -- as in (a) and (d) -- or by the timing of 
		prior coalescence events generating each branch -- as in (b), (c), and (e). 
		The possibility that recombination ($t_r$) occurs prior
		to $t_m$ leads to the two ordered sets of intervals used in 
		equations 11 and 12.
		%When the timing of recombination ($t_r$) \hl{occ...}
		%$b$ and $b'$ can either exist 
		%in different species tree intervals (a) or the same interval (b). This 
		%restricts the probability of tree-change outcomes (e.g., shortened coalescent 
		%time) until the lowest shared interval between $b$ and $b'$ at time 
		%$t_m$, leading to the two ordered sets of intervals (c-d) used in 
		%equations 11 and 12.
	}
	\label{fig:figS-tbm}
\end{figure}

% of categories 2 and 3, which just change branch lengths, to isolate the probability
% that a recombination event changes the \emph{topology} of the tree.
% We also designate the timepoint $t_b^m$, which we use to 
% break the problem into two cases. While the single-population example in 
% \citet{deng_distribution_2021} uses $t_{b'}^l$ as this breakpoint, the species tree 
% introduces more complexity, and we instead use the maximum of three values: 
% $t_{b'}^l$, $t_{b}^l$, and $t_{(b,b')}^w$, which we define as the merging time 
% for the species tree branches separating $b$ and $b'$ (Figure-supplement).

\subsubsection{Given a branch and time of recombination}
Using the definition for $t_b^m$ from above, we can describe the probability
of a topology-unchanged event given the branch and time of recombination
as a two-part solution. These two parts correspond to scenarios in which
the time of recombination, $t_r$, occurs either above (Fig.~\ref{fig:figS-tbm}a-c)
or below (Fig.~\ref{fig:figS-tbm}d-e) $t_b^m$. When $t_r$ $<=$ $t_b^m$, there
are only two distinct intervals over which re-coalescence can occur: from
$t_r$ to $t_b^u$ on branches $b$ or $b'$, and from $t_b^u$ to $t_c^u$ on 
branch $c$ (Fig.~\ref{fig:figS-tbm}a-c). By contrast, when $t_r$ $>$ $t_b^m$
there are three distinct intervals for re-coalescence: from $t_r$ to $t_b^m$
on $b$, $t_b^m$ to $t_b^u$ on $b'$, and $t_b^u$ to $t_c^u$ on 
branch $c$ (Fig.~\ref{fig:figS-tbm}d-e). Thus, in the first scenario 
the opportunity for re-coalescence is the same for branches $b$ 
and $b'$, whereas in the latter scenario it is different.

% isn't the tr < tbm part redundant with the next part?
% \hl{In the first case} (Fig.~\ref{fig:fig3}a), where $t_r$ $<$ $t_b^m$ and 
% $t_r \in [\sigma_i, \sigma_{i+1}] \subset [t_b^l,t_b^m]$
% it is necessary to integrate over coalescence probabilities in three distinct 
% sections: from $t_r$ to $t_b^m$, $t_b^m$ to $t_b^u$, and $t_b^u$ to $t_c^u$. 
% (Note, these sections may be composed of multiple genealogy embedding 
% intervals if they contain additional species divergence events).
% The first section is notable for representing the core
% difference between this first case and the second case below. 
% When a recombination event occurs in the first section on $b$ there is a span 
% from $t_r$ to $t_b^m$ where $b$ can re-coalescence with itself but not yet 
% with $b'$, since at least one species divergence event separates them.
% Thus, although re-coalescence can occur in this span of time, it cannot lead to 
% changes in the genealogy. 
% In the second section, 
% $b$ can re-coalesce with $b$ or $b'$, leading to either no change or a tree 
% change (shortened coalesence time). Finally, in the third section $b$ can 
% only re-coalesce with $c$, leading to a tree change that lengthens $b$'s 
% coalescence time. 
% An integration over the probabilities of each allowable 
% event on branch $b$ over all three distinct sections leads to the first
% probability statement below. 
% In the second case (Fig.~\ref{fig:fig3}b), where $t_r$ $>$ $t_b^m$ and 
% $t_r \in [\sigma_i, \sigma_{i+1}] \subset [t_b^m,t_b^u]$, 
% it is only necessary to integrate over probabilities across a subset of the 
% second section, and across the entire third section described above, leading
% to the second statement below:

Retaining the correct order of intervals is important in these calculations, 
particularly for $f(i,j)$, which involves summing over not only the information
in the $i$ and $j$ intervals, but also all of the intervals that lie between 
them. To iterate over ordered intervals on each branch we define additional
indexing variables. Just as $\mathcal{I}_b$ defines the ordered set of intervals 
on branch $b$, $\mathcal{I}_c$ is the ordered set of intervals on branch $c$, and
$\mathcal{I}_{bc}$ is the ordered union of these sets. In addition, we define
$\mathcal{M}_{b}$ as the ordered intervals on branch $b$ above 
$t_b^m$, and $\mathcal{L}_{b}$ as the ordered intervals on branch $b$ 
below $t_b^m$.
We can now derive a probability for the two distinct scenarios:

% As in \citet{deng_distribution_2021}, we break the problem into two cases: a first case in 
% which $t$ belongs to the interval from the base of the focal branch to $t^m_b$, and a second 
% case in which $t$ belongs to the interval from $t^m_b$ to $t^u_b$. 

% We define $bc$ as the ordered union of the sets of intervals on 
% branches $b$ and $c$ (Fig.~\ref{fig:fig3}c), such that $\mathcal{I}_{bc}$ is 
% the summed number of intervals in this set.
% % that can be used to index ordered intervals in this set.
% Similarly, we define the intersection of the sets of intervals in $b$
% and $b'$ as $bb'$, which includes only intervals in which both of 
% these branches occur (i.e., it excludes intervals where they
% are embedded in separate species tree branches). Finally, we 
% define $m$ as the index of the lowest interval in $bb'$ 
% (occurring at time $t_b^m$) where both $b$ and $b'$ occur. 


%%%%%%%%%%%%%%%%%%%%%% I'm not sure we need this figure anymore, can use maintext fig3.
% \begin{figure}[t]
% 	\centering
% 	\includegraphics[width=0.75\textwidth]{figures/FigS1-sibling-parent-it2.pdf}
% 	\caption{
% 		To calculate the probability that recombination on a genealogy branch
% 		($b$) leads to a topology change involves summing over the probabilities 
% 		that a detached lineage does not re-coalesce with either
% 		itself ($b$), its sibling ($b'$) or its parent ($c$) branches. At the time 
% 		recombination occurs ($t_r$) the branches $b$ and $b'$ can either exist 
% 		in different species tree intervals (a) or the same interval (b). This 
% 		restricts the probability of tree-change outcomes (e.g., shortened coalescent 
% 		time) until the lowest shared interval between $b$ and $b'$ at time 
% 		$t_m$. This leads to two ordered sets of intervals (c-d) used in 
% 		equations 11 and 12.
% 	}
% 	\label{fig:figSSS}
% \end{figure}



\paragraph{First case --} Given $t_r$ $<$ $t_b^m$, we integrate over the three
distinct intervals where re-coalescence can occur. The first is unique to branch $b$, 
the second integral is multiplied by two since from $t_b^m$ to $t_b^u$ re-coalescence
can occur with $b$ or $b'$, and the final integral is over the length of branch $c$.
By substituting the piece-wise constant solutions for each interval into this equation
it can simplifed to the final form below, also shown in equation 11 of the main text:

\begin{equation}
\begin{aligned}
	&\mathbb{P}(\text{topology-unchanged} | \mathcal{S}, \mathcal{G}, b, t_r) \\
	&= \int_{t_r}^{t_b^m}
	\frac{1}{\mathcal{K}(b,\tau)} f(\tau - t_r; \lambda) d\tau + 
	\int_{t_b^m}^{t_b^u}
	\frac{2}{\mathcal{K}(b,\tau)} f(\tau - t_r; \lambda) d\tau + 
	\int_{t_b^u}^{t_c^u} \frac{1}{\mathcal{K}(b,\tau)} f(\tau - t_r; \lambda) d\tau \\
	&= \frac{1}{k_i} + 
	\sum_{j \in \mathcal{I}_{bc}}	f(i,j) \exp \bigg\{	\frac{k_i}{2n_i} t_r \bigg\} + 
	\sum_{j \in \mathcal{M}_b}    f(i,j) \exp \bigg\{ \frac{k_i}{2n_i} t_r \bigg\}
\end{aligned}
\end{equation}

\paragraph{Second case --} Given $t_r$ $>=$ $t_b^m$, we only need to integrate over
two distinct intervals, thus we simply drop the first term from the equation above.
The final form of this equation is also shown in equation 11 of the main text:

\begin{equation}
\begin{aligned}
	&\mathbb{P}(\text{topology-unchanged} | \mathcal{S}, \mathcal{G}, b, t_r) \\
	&= \int_{t_r}^{t_b^u} \frac{2}{\mathcal{K}(b,\tau)} f(\tau - t_r; \lambda) d\tau + 
	 \int_{t_b^u}^{t_c^u} \frac{1}{\mathcal{K}(b, \tau)} f(\tau - t_r; \lambda) d\tau \\
	&= 2 \bigg(
		\frac{1}{k_i} + 
		\sum_{j \in \mathcal{I}_b} f(i,j) \exp \bigg\{ \frac{k_i}{2n_i} t_r \bigg\}
	\bigg) + 
	\sum_{j \in \mathcal{I}_c} f(i,j) \exp \bigg\{ \frac{k_i}{2n_i} t_r \bigg\}
\end{aligned}
\end{equation}

\subsubsection{Across a full branch}

Now we derive the overall probability that a recombination event falling on a specific branch will 
change the topology by integrating across the range of possible values for $t_r$.
Following the approach above, we split this problem into two parts, above and below
$t_b^m$, and we sum the two cases.

\begin{equation}
	\mathbb{P}(\text{topology-unchanged} | \mathcal{S}, \mathcal{G}, b) = 
	\frac{1}{t_b^u - t_b^l} \int_{t_b^l}^{t_b^u}
	\mathbb{P}(\text{topology-unchanged} | \mathcal{S}, \mathcal{G},b, t_r) dt_r
\end{equation}

\begin{equation}
	= \frac{1}{t_b^u - t_b^l}
	\bigg[
		\bigg(
			\int_{t_b^l}^{t_b^m} + 
			\int_{t_b^m}^{t_b^u}
		\bigg)
		\mathbb{P}(\text{topology-unchanged} | \mathcal{S}, \mathcal{G},b, t_r) dt_r
	\bigg]
\end{equation}


\paragraph{First case --}
We can simply sum over each entire interval below $t_b^m$ where $t_r$ could occur, and 
substitute piece-wise constant solutions for the probabilities that a detached
subtree will re-coalesce over the subset of targeted intervals above this that
do not cause a topology-change.

\begin{equation}
\begin{aligned}
	&\int_{t_b^l}^{t_b^m} {\mathbb{P}(\text{topology-unchanged} | \mathcal{S}, \mathcal{G}, b, t_r)} dt_r \\
	&= \sum_{i \in \mathcal{L}_b} \frac{1}{k_i} \Bigg[ 
		d_i + 2n_i \bigg( 
			\exp \bigg\{\frac{k_i}{2n_i} \mu_i \bigg\} - 
			\exp \bigg\{\frac{k_i}{2n_i} \sigma_i\bigg\} 
		\bigg)
		\bigg(
			\sum_{j \in \mathcal{I}_{bc}} f(i,j) + \sum_{j \in \mathcal{M}_b} f(i,j) 
		\bigg) 
	\Bigg]
\end{aligned}
\end{equation}

\paragraph{Second case --}
Similarly, we can sum over each entire interval above $t_b^m$ (up to $t_b^u$) and substitute piece-wise
constant solutions for the same selected subset of intervals:

\begin{equation}
\begin{aligned}
	&\int_{t_b^m}^{t_b^u} \mathbb{P} (\textrm{topology-unchanged} | \mathcal{S}, \mathcal{G}, b, t_r) dt_r \\
	&= \sum_{i \in \mathcal{M}_b} \frac{1}{k_i} \Bigg[ 
		2d_i + 2n_i \bigg( 
			\exp \bigg\{ \frac{k_i}{2n_i} \mu_i \bigg\} - 
			\exp \bigg\{ \frac{k_i}{2n_i} \sigma_i \bigg\}
		\bigg) 
		\bigg(2 \sum_{j \in \mathcal{I}_b} f(i,j) + \sum_{j \in \mathcal{I}_c} f(i,j) \bigg)
	\Bigg]
\end{aligned}
\end{equation}

\paragraph{Result --}
If we express the inner summed terms from the equations above, composed of piece-wise
constant values from their intervals, as $p_{b,1}^{(i)}$ and $p_{b,2}^{(i)}$, 
respectively, then the final solution can be expressed more concisely. 
This is shown in the main text as equation 12.

\begin{equation}\tag{12}
     \mathbb{P}(\text{topology-unchanged} | \mathcal{S}, \mathcal{G}, b) = 
     \frac{1}{t_b^u - t_b^l} 
     \bigg[ 
	    \sum_{i \in \mathcal{L}_b} p_{b,1}^{(i)} + 
	    \sum_{i \in \mathcal{M}_b} p_{b,2}^{(i)}
	\bigg]
\end{equation}


\subsubsection{Across the whole tree}

Finally, we sum across all branches, each weighted by their relative length, 
to find the probability of a recombination event changing the 
topology of the tree. This appears as equation 13 in the main text.

\begin{equation}\tag{13}
\begin{aligned}
    &\mathbb{P}(\text{topology-unchanged}| \mathcal{S}, \mathcal{G}) = 
    \sum_{b \in \mathcal{G}}
    \frac{t_b^u - t_b^l}
    {L(\mathcal{G})} \times \mathbb{P}(\text{topology-unchanged}| \mathcal{S}, \mathcal{G}, b) \\
    % 
    & = \frac{1}{L(\mathcal{G})} \sum_{b \in \mathcal{G}}
     \bigg[ 
	    \sum_{i \in \mathcal{L}_b} p_{b,1}^{(i)} + 
	    \sum_{i \in \mathcal{M}_b} p_{b,2}^{(i)}
	\bigg]
\end{aligned}
\end{equation}


\subsubsection{Examples}
Examples showing how to compute the probablity of a no-change (tree-unchanged) 
or topology-change event are shown with didactic step-by-step instructions in 
Fig.~\ref{fig:figS-tree-equations} and Fig.~\ref{fig:figS-topo-equations}, 
respectively.

\begin{figure}[p]
	\centering
	\includegraphics[width=0.95\textwidth]{figures/verbose-equations}
	\caption{A step-by-step calculation of the probability of a tree-unchanged 
	event under the MS-SMC' given a species tree and genealogy.
	}
	\label{fig:figS-tree-equations}
\end{figure}




\begin{figure}[p]
	\centering
	\includegraphics[width=0.95\textwidth]{figures/verbose-equations-topology}
	\caption{A step-by-step calculation of the probability of a topology-unchanged 
	event under the MS-SMC' given a species tree and genealogy.
	}
	\label{fig:figS-topo-equations}
\end{figure}



% \begin{figure}[t]
% 	\centering
% 	%\fbox{\rule[-.5cm]{4cm}{4cm} \rule[-.5cm]{4cm}{0cm}}
% 	\includegraphics[width=0.9\textwidth]{figures/FigS1-topology_illustration.pdf}
% 	\caption{Illustrating the parameters for calculating the distribution of distances 
% 	to a change in the topology of a genealogy. Panels (a) and (b) show slightly 
% 	different genealogies embedded in the same species tree. In both (a) and (b), 
% 	the focal branch $b$ is the one leading from the left-most species. 
% 	Branches $c$ and $b'$ -- the parent and sibling branches, respectively -- are 
% 	also both labeled. Note that in (a), $t_b^m$ corresponds to $\sigma_3$, while
% 	in (b) it corresponds to $\sigma_1$.}
% 	% \label{fig:fig5}
% \end{figure}


%%%%%%%%%%%%%%%%%%%%%%% This table doesn't seem necessary.
% \begin{table}[h]
% \centering
% \caption{\label{tab:table-S1} 
% 	A table summarizing the relationships among branches in the genealogical tree embedded in the species tree in Figure 1. 
% }
% \begin{tabular}[t]{ |c|c|c|c|c|c|c| }
% 	\toprule
% 	Branch & $\mathcal{I}_b$ & $t_b^l$ & $t_b^u$ & Parent & Sibling & $t_b^m$ \\
% 	\midrule
% 	0  &  1 & 0      & $t_7$  & 7  & 1  & 0          \\
% 	1  &  1 & 0      & $t_7$  & 7  & 0  & 0          \\
% 	2  &  3 & 0      & $t_9$  & 9  & 8  & $W_{AB}$   \\
% 	3  &  1 & 0      & $t_8$  & 8  & 4  & 0          \\
% 	4  &  1 & 0      & $t_8$  & 8  & 3  & 0          \\
% 	5  &  4 & 0      & $t_{11}$ & 11 & 6  & $W_{ABCD}$ \\
% 	6  &  2 & 0      & $t_{11}$ & 11 & 5  & $W_{ABCD}$ \\
% 	7  &  4 & $t_7$  & $t_{10}$ & 10 & 9  & $t_9$      \\
% 	8  &  2 & $t_8$  & $t_9$  & 9  & 2  & $W_{AB}$   \\
% 	9  &  2 & $t_9$  & $t_{10}$ & 10 & 7  & $t_9$      \\
% 	10 &  3 & $t_{10}$ & $t_{12}$ & 12 & 11 & $t_{11}$     \\
% 	11 &  1 & $t_{11}$ & $t_{12}$ & 12 & 10 & $t_{11}$     \\
% 	\bottomrule
% \end{tabular}
% \end{table}





\end{document}<|MERGE_RESOLUTION|>--- conflicted
+++ resolved
@@ -2609,12 +2609,8 @@
 implementation relative to stochastic simulations performed under both the 
 full coalescent with recombination and the SMC' approximation 
 \citep{hudson1983properties,wiuf_recombination_1999,mcvean2005approximating}. 
-<<<<<<< HEAD
 \hl{Within our framework, MSC model parameters determine rates of coalescence 
-=======
-Within our framework, MSC model parameters determine rates of coalescence 
->>>>>>> 59db8b28
-within species tree intervals and prevent coalescence between lineages separated
+in species tree intervals and prevent coalescence between lineages separated
 into different species tree intervals.
 %and dictate where coalescence may occur, 
 % preventing coalescences among lineages separated into different
